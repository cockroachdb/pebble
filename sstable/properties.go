--- conflicted
+++ resolved
@@ -81,14 +81,9 @@
 	IndexSize uint64 `prop:"rocksdb.index.size"`
 	// The index type. TODO(peter): add a more detailed description.
 	IndexType uint32 `prop:"rocksdb.block.based.table.index.type"`
-<<<<<<< HEAD
-=======
-	// Whether delta encoding is used to encode the index values.
-	IndexValueIsDeltaEncoded uint64 `prop:"rocksdb.index.value.is.delta.encoded"`
 	// For formats >= TableFormatPebblev4, this is set to true if the obsolete
 	// bit is strict for all the point keys.
 	IsStrictObsolete bool `prop:"pebble.obsolete.is_strict"`
->>>>>>> ec5ff92b
 	// The name of the merger used in this table. Empty if no merger is used.
 	MergerName string `prop:"rocksdb.merge.operator"`
 	// The number of blocks in this table.
@@ -332,13 +327,9 @@
 	}
 	p.saveUvarint(m, unsafe.Offsetof(p.IndexSize), p.IndexSize)
 	p.saveUint32(m, unsafe.Offsetof(p.IndexType), p.IndexType)
-<<<<<<< HEAD
-=======
-	p.saveUvarint(m, unsafe.Offsetof(p.IndexValueIsDeltaEncoded), p.IndexValueIsDeltaEncoded)
 	if p.IsStrictObsolete {
 		p.saveBool(m, unsafe.Offsetof(p.IsStrictObsolete), p.IsStrictObsolete)
 	}
->>>>>>> ec5ff92b
 	if p.MergerName != "" {
 		p.saveString(m, unsafe.Offsetof(p.MergerName), p.MergerName)
 	}
