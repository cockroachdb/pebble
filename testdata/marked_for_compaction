--- conflicted
+++ resolved
@@ -20,13 +20,8 @@
 
 maybe-compact
 ----
-<<<<<<< HEAD
-[JOB 100] compacted(rewrite) L1 [000005] (675 B) + L1 [] (0 B) -> L1 [000006] (675 B), in 1.0s (2.0s total), output rate 675 B/s
-[JOB 100] compacted(rewrite) L0 [000004] (670 B) + L0 [] (0 B) -> L0 [000007] (670 B), in 1.0s (2.0s total), output rate 670 B/s
-=======
-[JOB 100] compacted(rewrite) L1 [000005] (807 B) + L1 [] (0 B) -> L1 [000006] (807 B), in 1.0s (2.0s total), output rate 807 B/s
-[JOB 100] compacted(rewrite) L0 [000004] (802 B) + L0 [] (0 B) -> L0 [000007] (802 B), in 1.0s (2.0s total), output rate 802 B/s
->>>>>>> ec5ff92b
+[JOB 100] compacted(rewrite) L1 [000005] (703 B) + L1 [] (0 B) -> L1 [000006] (703 B), in 1.0s (2.0s total), output rate 703 B/s
+[JOB 100] compacted(rewrite) L0 [000004] (698 B) + L0 [] (0 B) -> L0 [000007] (698 B), in 1.0s (2.0s total), output rate 698 B/s
 0.0:
   000007:[c#11,SET-c#11,SET] points:[c#11,SET-c#11,SET]
 1:
