--- conflicted
+++ resolved
@@ -47,13 +47,8 @@
  memtbl         1   256 K
 zmemtbl         0     0 B
    ztbl         0     0 B
-<<<<<<< HEAD
  bcache         8   1.3 K   42.9%  (score == hit-rate)
  tcache         1   704 B   50.0%  (score == hit-rate)
-=======
- bcache         8   1.5 K   42.9%  (score == hit-rate)
- tcache         1   760 B   50.0%  (score == hit-rate)
->>>>>>> ec5ff92b
   snaps         0       -       0  (score == earliest seq num)
  titers         0
  filter         -       -    0.0%  (score == utility)
@@ -356,11 +351,7 @@
 num-deletions: 2
 num-range-key-sets: 0
 point-deletions-bytes-estimate: 0
-<<<<<<< HEAD
-range-deletions-bytes-estimate: 1458
-=======
-range-deletions-bytes-estimate: 1694
->>>>>>> ec5ff92b
+range-deletions-bytes-estimate: 1486
 
 # A set operation takes precedence over a range deletion at the same
 # sequence number as can occur during ingestion.
