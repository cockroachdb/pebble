# Test an L6 file that contains range tombstones, but whose keys are not in
# the last snapshot stripe. The tombstones wouldn't be elided, so no
# compaction is pursued.
define snapshots=(70, 100, 180, 210)
L6
b.RANGEDEL.230:h h.RANGEDEL.200:r
----
6:
  000004:[b#230,RANGEDEL-r#inf,RANGEDEL]

wait-pending-table-stats
000004
----
num-entries: 2
num-deletions: 2
num-range-key-sets: 0
point-deletions-bytes-estimate: 0
range-deletions-bytes-estimate: 0

maybe-compact
----
(none)

# Test the same scenario, but the file is in the last stripe. Since the file
# only contains deletes, no new sstable is written.
define snapshots=(270, 300, 380, 410)
L6
b.RANGEDEL.230:h h.RANGEDEL.200:r
----
6:
  000004:[b#230,RANGEDEL-r#inf,RANGEDEL]

wait-pending-table-stats
000004
----
num-entries: 2
num-deletions: 2
num-range-key-sets: 0
point-deletions-bytes-estimate: 0
range-deletions-bytes-estimate: 0

maybe-compact
----
<<<<<<< HEAD
[JOB 100] compacted(elision-only) L6 [000004] (749 B) + L6 [] (0 B) -> L6 [] (0 B), in 1.0s (2.0s total), output rate 0 B/s
=======
[JOB 100] compacted(elision-only) L6 [000004] (885 B) + L6 [] (0 B) -> L6 [] (0 B), in 1.0s (2.0s total), output rate 0 B/s
>>>>>>> ec5ff92b

# Test a table that straddles a snapshot. It should not be compacted.
define snapshots=(50) auto-compactions=off
L6
a.SET.55:a b.RANGEDEL.5:h
----
6:
  000004:[a#55,SET-h#inf,RANGEDEL]

wait-pending-table-stats
000004
----
num-entries: 2
num-deletions: 1
num-range-key-sets: 0
point-deletions-bytes-estimate: 0
range-deletions-bytes-estimate: 0

maybe-compact
----
(none)

# Test a table with a point deletion and a non-deletion entry. The table
# should be compacted, and a new table with the point tombstone should be
# written.
define auto-compactions=off
L6
a.SET.55:a b.DEL.5:
----
6:
  000004:[a#55,SET-b#5,DEL]

wait-pending-table-stats
000004
----
num-entries: 2
num-deletions: 1
num-range-key-sets: 0
<<<<<<< HEAD
point-deletions-bytes-estimate: 94
=======
point-deletions-bytes-estimate: 111
>>>>>>> ec5ff92b
range-deletions-bytes-estimate: 0

maybe-compact
----
<<<<<<< HEAD
[JOB 100] compacted(elision-only) L6 [000004] (719 B) + L6 [] (0 B) -> L6 [000005] (668 B), in 1.0s (2.0s total), output rate 668 B/s
=======
[JOB 100] compacted(elision-only) L6 [000004] (851 B) + L6 [] (0 B) -> L6 [000005] (800 B), in 1.0s (2.0s total), output rate 800 B/s
>>>>>>> ec5ff92b

version
----
6:
  000005:[a#0,SET-a#0,SET]

# Checking for a compaction again should not trigger a compaction, because
# 000005 does not contain deletions.

maybe-compact
----
(none)

maybe-compact
----
(none)

# Test a table that contains both deletions and non-deletions, but whose
# deletions remove the non-deletions. The compaction should not create a new
# table, but shouldn't happen until the snapshots are removed.
define snapshots=(59, 103) auto-compactions=off
L6
a.DEL.60: a.SET.55:a b.SET.100:b c.SET.101:c d.SET.102:d b.RANGEDEL.103:z
----
6:
  000004:[a#60,DEL-z#inf,RANGEDEL]

wait-pending-table-stats
000004
----
num-entries: 6
num-deletions: 2
num-range-key-sets: 0
<<<<<<< HEAD
point-deletions-bytes-estimate: 43
=======
point-deletions-bytes-estimate: 49
>>>>>>> ec5ff92b
range-deletions-bytes-estimate: 66

maybe-compact
----
(none)

close-snapshot
59
----
(none)

close-snapshot
103
----
<<<<<<< HEAD
[JOB 100] compacted(elision-only) L6 [000004] (897 B) + L6 [] (0 B) -> L6 [] (0 B), in 1.0s (2.0s total), output rate 0 B/s
=======
[JOB 100] compacted(elision-only) L6 [000004] (1.0 K) + L6 [] (0 B) -> L6 [] (0 B), in 1.0s (2.0s total), output rate 0 B/s
>>>>>>> ec5ff92b

# Test a table that contains both deletions and non-deletions, but whose
# non-deletions well outnumber its deletions. The table should not be
# compacted because it falls beneath the threshold.
define snapshots=(15) auto-compactions=off
L6
a.DEL.20: a.SET.1:a b.SET.2:b c.SET.3:c d.SET.4:d e.SET.5:e f.SET.6:f g.SET.7:g h.SET.8:h i.SET.9:i j.SET.10:j
----
6:
  000004:[a#20,DEL-j#10,SET]

wait-pending-table-stats
000004
----
num-entries: 11
num-deletions: 1
num-range-key-sets: 0
<<<<<<< HEAD
point-deletions-bytes-estimate: 23
=======
point-deletions-bytes-estimate: 27
>>>>>>> ec5ff92b
range-deletions-bytes-estimate: 0

close-snapshot
15
----
(none)

# Test a table that contains both deletions and non-deletions, but whose
# deletions remove the non-deletions. Set L5's max bytes low so that an
# automatic compaction will be pursued when we call maybe-compact.
# Automatic compactions need to be disabled to prevent a race where an
# automatic compaction compacts before we've closen the snapshot.
define snapshots=(103) level-max-bytes=(L5 : 1000) auto-compactions=off
L5
b.SET.200:<rand-bytes=4096> bb.SET.203:<rand-bytes=4096> cc.SET.204:<rand-bytes=4096>
L5
d.SET.302:<rand-bytes=4096> dd.SET.303:<rand-bytes=4096> de.SET.303:<rand-bytes=4096>
L5
m.SET.320:<rand-bytes=4096> n.SET.330:<rand-bytes=4096> o.SET.340:<rand-bytes=4096>
L6
a.SET.55:<rand-bytes=4096> b.SET.100:<rand-bytes=4096> c.SET.101:<rand-bytes=4096> d.SET.102:<rand-bytes=4096> a.RANGEDEL.103:e
L6
f.SET.30:<rand-bytes=4096> z.SET.31:<rand-bytes=4096>
----
5:
  000004:[b#200,SET-cc#204,SET]
  000005:[d#302,SET-de#303,SET]
  000006:[m#320,SET-o#340,SET]
6:
  000007:[a#103,RANGEDEL-e#inf,RANGEDEL]
  000008:[f#30,SET-z#31,SET]

close-snapshot
103
----
(none)

wait-pending-table-stats
000007
----
num-entries: 5
num-deletions: 1
num-range-key-sets: 0
point-deletions-bytes-estimate: 0
range-deletions-bytes-estimate: 16492

# Because we set max bytes low, maybe-compact will trigger an automatic
# compaction in preference over an elision-only compaction.
# By plain file size, 000006 should be picked because it overlaps
# significantly less data in L6. However, 000007 has significant obsolete
# data. The compaction picker should recognize that it's more efficient to
# compact (000004 + 000005) into 000007.

maybe-compact
----
[JOB 100] compacted(default) L5 [000004 000005] (26 K) + L6 [000007] (17 K) -> L6 [000009] (25 K), in 1.0s (2.0s total), output rate 25 K/s

define level-max-bytes=(L5 : 1000) auto-compactions=off
L5
a.DEL.101: b.DEL.102: c.DEL.103:
L5
m.SET.107:<rand-bytes=4096>
L6
a.SET.001:<rand-bytes=4096> b.SET.002:<rand-bytes=4096> c.SET.003:<rand-bytes=4096>
L6
f.SET.007:<rand-bytes=4096> x.SET.008:<rand-bytes=4096> z.SET.009:<rand-bytes=4096>
----
5:
  000004:[a#101,DEL-c#103,DEL]
  000005:[m#107,SET-m#107,SET]
6:
  000006:[a#1,SET-c#3,SET]
  000007:[f#7,SET-z#9,SET]

wait-pending-table-stats
000004
----
num-entries: 3
num-deletions: 3
num-range-key-sets: 0
<<<<<<< HEAD
point-deletions-bytes-estimate: 6863
=======
point-deletions-bytes-estimate: 6994
>>>>>>> ec5ff92b
range-deletions-bytes-estimate: 0

# By plain file size, 000005 should be picked because it is larger and
# overlaps the same amount of data in L6. However, 000004 has a high
# point-deletions-bytes-estimate, and the compaction picker should pick 000004
# instead.

maybe-compact
----
<<<<<<< HEAD
[JOB 100] compacted(default) L5 [000004] (729 B) + L6 [000006] (13 K) -> L6 [] (0 B), in 1.0s (2.0s total), output rate 0 B/s
=======
[JOB 100] compacted(default) L5 [000004] (861 B) + L6 [000006] (13 K) -> L6 [] (0 B), in 1.0s (2.0s total), output rate 0 B/s
>>>>>>> ec5ff92b

# A table containing only range keys is not eligible for elision.
# RANGEKEYDEL or RANGEKEYUNSET.

define auto-compactions=off
L6
  rangekey:a-b:{(#1,RANGEKEYDEL)}
L6
  rangekey:b-c:{(#2,RANGEKEYUNSET,@1)}
L6
  rangekey:c-d:{(#3,RANGEKEYSET,@1)}
----
6:
  000004:[a#1,RANGEKEYDEL-b#inf,RANGEKEYDEL]
  000005:[b#2,RANGEKEYUNSET-c#inf,RANGEKEYUNSET]
  000006:[c#3,RANGEKEYSET-d#inf,RANGEKEYSET]

wait-pending-table-stats
000004
----
num-entries: 0
num-deletions: 0
num-range-key-sets: 0
point-deletions-bytes-estimate: 0
range-deletions-bytes-estimate: 0

wait-pending-table-stats
000005
----
num-entries: 0
num-deletions: 0
num-range-key-sets: 0
point-deletions-bytes-estimate: 0
range-deletions-bytes-estimate: 0

wait-pending-table-stats
000006
----
num-entries: 0
num-deletions: 0
num-range-key-sets: 1
point-deletions-bytes-estimate: 0
range-deletions-bytes-estimate: 0

maybe-compact
----
(none)

# Regression test for cockroachdb/cockroach#90149, exercising reference counting
# on tables that contain a mixture of point, range dels and range keys.
#
# Place a table in L6 that contains a RANGEKEYDEL. Because this table is in the
# bottom of the LSM, and there are no range keys below it, the RANGEKEYDEL is
# eligible for elision (the RANGEDEL too). After the elision, the input table
# should be deleted. In #90149, the table still had a reference count, and
# therefore could not be deleted from the filesystem.

define auto-compactions=off
L6
  rangekey:a-b:{(#1,RANGEKEYDEL)}
  a.SET.2:a
  b.SET.3:b
  c.SET.4:c
  c.RANGEDEL.5:z
----
6:
  000004:[a#2,SET-z#inf,RANGEDEL]

wait-pending-table-stats
000004
----
num-entries: 3
num-deletions: 1
num-range-key-sets: 0
point-deletions-bytes-estimate: 0
range-deletions-bytes-estimate: 41

maybe-compact
----
<<<<<<< HEAD
[JOB 100] compacted(elision-only) L6 [000004] (899 B) + L6 [] (0 B) -> L6 [000005] (674 B), in 1.0s (2.0s total), output rate 674 B/s
=======
[JOB 100] compacted(elision-only) L6 [000004] (1.0 K) + L6 [] (0 B) -> L6 [000005] (806 B), in 1.0s (2.0s total), output rate 806 B/s
>>>>>>> ec5ff92b

# Close the DB, asserting that the reference counts balance.
close
----

# Demonstration of point tombstone weighting.
#
# Construct an LSM with two tables in L6, with a table above each in L5. The
# layout of the tables is such that the range deletion bytes estimate for table
# 000005 is greater than the point deletion bytes estimate for table 000004.
# Without weighting, table 000005 will be selected.

define auto-compactions=off level-max-bytes=(L5 : 1000)
L5
a.DEL.101: b.SET.102:
L5
e.RANGEDEL.107:f f.SET.108:
L6
a.SET.001:<rand-bytes=4096> b.SET.002:<rand-bytes=4096> c.SET.003:<rand-bytes=4096>
L6
e.SET.007:<rand-bytes=4096> f.SET.008:<rand-bytes=4096> g.SET.009:<rand-bytes=4096>
----
5:
  000004:[a#101,DEL-b#102,SET]
  000005:[e#107,RANGEDEL-f#108,SET]
6:
  000006:[a#1,SET-c#3,SET]
  000007:[e#7,SET-g#9,SET]

wait-pending-table-stats
000004
----
num-entries: 2
num-deletions: 1
num-range-key-sets: 0
<<<<<<< HEAD
point-deletions-bytes-estimate: 2744
=======
point-deletions-bytes-estimate: 2797
>>>>>>> ec5ff92b
range-deletions-bytes-estimate: 0

wait-pending-table-stats
000005
----
num-entries: 2
num-deletions: 1
num-range-key-sets: 0
point-deletions-bytes-estimate: 0
range-deletions-bytes-estimate: 8246

maybe-compact
----
<<<<<<< HEAD
[JOB 100] compacted(default) L5 [000005] (746 B) + L6 [000007] (13 K) -> L6 [000008] (4.7 K), in 1.0s (2.0s total), output rate 4.7 K/s
=======
[JOB 100] compacted(default) L5 [000005] (878 B) + L6 [000007] (13 K) -> L6 [000008] (4.8 K), in 1.0s (2.0s total), output rate 4.8 K/s
>>>>>>> ec5ff92b

# The same LSM as above. However, this time, with point tombstone weighting at
# 2x, the table with the point tombstone (000004) will be selected as the
# compaction input.

define auto-compactions=off level-max-bytes=(L5 : 1000) point-tombstone-weight=2
L5
a.DEL.101: b.SET.102:
L5
e.RANGEDEL.107:f f.SET.108:
L6
a.SET.001:<rand-bytes=4096> b.SET.002:<rand-bytes=4096> c.SET.003:<rand-bytes=4096>
L6
e.SET.007:<rand-bytes=4096> f.SET.008:<rand-bytes=4096> g.SET.009:<rand-bytes=4096>
----
5:
  000004:[a#101,DEL-b#102,SET]
  000005:[e#107,RANGEDEL-f#108,SET]
6:
  000006:[a#1,SET-c#3,SET]
  000007:[e#7,SET-g#9,SET]

wait-pending-table-stats
000004
----
num-entries: 2
num-deletions: 1
num-range-key-sets: 0
<<<<<<< HEAD
point-deletions-bytes-estimate: 2744
=======
point-deletions-bytes-estimate: 2797
>>>>>>> ec5ff92b
range-deletions-bytes-estimate: 0

wait-pending-table-stats
000005
----
num-entries: 2
num-deletions: 1
num-range-key-sets: 0
point-deletions-bytes-estimate: 0
range-deletions-bytes-estimate: 8246

maybe-compact
----
<<<<<<< HEAD
[JOB 100] compacted(default) L5 [000005] (746 B) + L6 [000007] (13 K) -> L6 [000008] (4.7 K), in 1.0s (2.0s total), output rate 4.7 K/s
=======
[JOB 100] compacted(default) L5 [000005] (878 B) + L6 [000007] (13 K) -> L6 [000008] (4.8 K), in 1.0s (2.0s total), output rate 4.8 K/s
>>>>>>> ec5ff92b
<|MERGE_RESOLUTION|>--- conflicted
+++ resolved
@@ -41,11 +41,7 @@
 
 maybe-compact
 ----
-<<<<<<< HEAD
-[JOB 100] compacted(elision-only) L6 [000004] (749 B) + L6 [] (0 B) -> L6 [] (0 B), in 1.0s (2.0s total), output rate 0 B/s
-=======
-[JOB 100] compacted(elision-only) L6 [000004] (885 B) + L6 [] (0 B) -> L6 [] (0 B), in 1.0s (2.0s total), output rate 0 B/s
->>>>>>> ec5ff92b
+[JOB 100] compacted(elision-only) L6 [000004] (781 B) + L6 [] (0 B) -> L6 [] (0 B), in 1.0s (2.0s total), output rate 0 B/s
 
 # Test a table that straddles a snapshot. It should not be compacted.
 define snapshots=(50) auto-compactions=off
@@ -84,20 +80,12 @@
 num-entries: 2
 num-deletions: 1
 num-range-key-sets: 0
-<<<<<<< HEAD
-point-deletions-bytes-estimate: 94
-=======
-point-deletions-bytes-estimate: 111
->>>>>>> ec5ff92b
-range-deletions-bytes-estimate: 0
-
-maybe-compact
-----
-<<<<<<< HEAD
-[JOB 100] compacted(elision-only) L6 [000004] (719 B) + L6 [] (0 B) -> L6 [000005] (668 B), in 1.0s (2.0s total), output rate 668 B/s
-=======
-[JOB 100] compacted(elision-only) L6 [000004] (851 B) + L6 [] (0 B) -> L6 [000005] (800 B), in 1.0s (2.0s total), output rate 800 B/s
->>>>>>> ec5ff92b
+point-deletions-bytes-estimate: 98
+range-deletions-bytes-estimate: 0
+
+maybe-compact
+----
+[JOB 100] compacted(elision-only) L6 [000004] (747 B) + L6 [] (0 B) -> L6 [000005] (696 B), in 1.0s (2.0s total), output rate 696 B/s
 
 version
 ----
@@ -131,11 +119,7 @@
 num-entries: 6
 num-deletions: 2
 num-range-key-sets: 0
-<<<<<<< HEAD
-point-deletions-bytes-estimate: 43
-=======
-point-deletions-bytes-estimate: 49
->>>>>>> ec5ff92b
+point-deletions-bytes-estimate: 44
 range-deletions-bytes-estimate: 66
 
 maybe-compact
@@ -150,11 +134,7 @@
 close-snapshot
 103
 ----
-<<<<<<< HEAD
-[JOB 100] compacted(elision-only) L6 [000004] (897 B) + L6 [] (0 B) -> L6 [] (0 B), in 1.0s (2.0s total), output rate 0 B/s
-=======
-[JOB 100] compacted(elision-only) L6 [000004] (1.0 K) + L6 [] (0 B) -> L6 [] (0 B), in 1.0s (2.0s total), output rate 0 B/s
->>>>>>> ec5ff92b
+[JOB 100] compacted(elision-only) L6 [000004] (925 B) + L6 [] (0 B) -> L6 [] (0 B), in 1.0s (2.0s total), output rate 0 B/s
 
 # Test a table that contains both deletions and non-deletions, but whose
 # non-deletions well outnumber its deletions. The table should not be
@@ -172,11 +152,7 @@
 num-entries: 11
 num-deletions: 1
 num-range-key-sets: 0
-<<<<<<< HEAD
-point-deletions-bytes-estimate: 23
-=======
-point-deletions-bytes-estimate: 27
->>>>>>> ec5ff92b
+point-deletions-bytes-estimate: 24
 range-deletions-bytes-estimate: 0
 
 close-snapshot
@@ -257,11 +233,7 @@
 num-entries: 3
 num-deletions: 3
 num-range-key-sets: 0
-<<<<<<< HEAD
-point-deletions-bytes-estimate: 6863
-=======
-point-deletions-bytes-estimate: 6994
->>>>>>> ec5ff92b
+point-deletions-bytes-estimate: 6890
 range-deletions-bytes-estimate: 0
 
 # By plain file size, 000005 should be picked because it is larger and
@@ -271,11 +243,7 @@
 
 maybe-compact
 ----
-<<<<<<< HEAD
-[JOB 100] compacted(default) L5 [000004] (729 B) + L6 [000006] (13 K) -> L6 [] (0 B), in 1.0s (2.0s total), output rate 0 B/s
-=======
-[JOB 100] compacted(default) L5 [000004] (861 B) + L6 [000006] (13 K) -> L6 [] (0 B), in 1.0s (2.0s total), output rate 0 B/s
->>>>>>> ec5ff92b
+[JOB 100] compacted(default) L5 [000004] (757 B) + L6 [000006] (13 K) -> L6 [] (0 B), in 1.0s (2.0s total), output rate 0 B/s
 
 # A table containing only range keys is not eligible for elision.
 # RANGEKEYDEL or RANGEKEYUNSET.
@@ -355,11 +323,7 @@
 
 maybe-compact
 ----
-<<<<<<< HEAD
-[JOB 100] compacted(elision-only) L6 [000004] (899 B) + L6 [] (0 B) -> L6 [000005] (674 B), in 1.0s (2.0s total), output rate 674 B/s
-=======
-[JOB 100] compacted(elision-only) L6 [000004] (1.0 K) + L6 [] (0 B) -> L6 [000005] (806 B), in 1.0s (2.0s total), output rate 806 B/s
->>>>>>> ec5ff92b
+[JOB 100] compacted(elision-only) L6 [000004] (927 B) + L6 [] (0 B) -> L6 [000005] (702 B), in 1.0s (2.0s total), output rate 702 B/s
 
 # Close the DB, asserting that the reference counts balance.
 close
@@ -395,11 +359,7 @@
 num-entries: 2
 num-deletions: 1
 num-range-key-sets: 0
-<<<<<<< HEAD
-point-deletions-bytes-estimate: 2744
-=======
-point-deletions-bytes-estimate: 2797
->>>>>>> ec5ff92b
+point-deletions-bytes-estimate: 2755
 range-deletions-bytes-estimate: 0
 
 wait-pending-table-stats
@@ -413,11 +373,7 @@
 
 maybe-compact
 ----
-<<<<<<< HEAD
-[JOB 100] compacted(default) L5 [000005] (746 B) + L6 [000007] (13 K) -> L6 [000008] (4.7 K), in 1.0s (2.0s total), output rate 4.7 K/s
-=======
-[JOB 100] compacted(default) L5 [000005] (878 B) + L6 [000007] (13 K) -> L6 [000008] (4.8 K), in 1.0s (2.0s total), output rate 4.8 K/s
->>>>>>> ec5ff92b
+[JOB 100] compacted(default) L5 [000005] (774 B) + L6 [000007] (13 K) -> L6 [000008] (4.7 K), in 1.0s (2.0s total), output rate 4.7 K/s
 
 # The same LSM as above. However, this time, with point tombstone weighting at
 # 2x, the table with the point tombstone (000004) will be selected as the
@@ -446,11 +402,7 @@
 num-entries: 2
 num-deletions: 1
 num-range-key-sets: 0
-<<<<<<< HEAD
-point-deletions-bytes-estimate: 2744
-=======
-point-deletions-bytes-estimate: 2797
->>>>>>> ec5ff92b
+point-deletions-bytes-estimate: 2755
 range-deletions-bytes-estimate: 0
 
 wait-pending-table-stats
@@ -464,8 +416,4 @@
 
 maybe-compact
 ----
-<<<<<<< HEAD
-[JOB 100] compacted(default) L5 [000005] (746 B) + L6 [000007] (13 K) -> L6 [000008] (4.7 K), in 1.0s (2.0s total), output rate 4.7 K/s
-=======
-[JOB 100] compacted(default) L5 [000005] (878 B) + L6 [000007] (13 K) -> L6 [000008] (4.8 K), in 1.0s (2.0s total), output rate 4.8 K/s
->>>>>>> ec5ff92b
+[JOB 100] compacted(default) L5 [000005] (774 B) + L6 [000007] (13 K) -> L6 [000008] (4.7 K), in 1.0s (2.0s total), output rate 4.7 K/s