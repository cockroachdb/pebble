open
----
mkdir-all: db 0755
mkdir-all: wal 0755
open-dir: db
open-dir: wal
lock: db/LOCK
open-dir: db
open-dir: db
open: db/CURRENT
create: db/MANIFEST-000001
sync: db/MANIFEST-000001
remove: db/temporary.000001.dbtmp
create: db/temporary.000001.dbtmp
sync: db/temporary.000001.dbtmp
close: db/temporary.000001.dbtmp
rename: db/temporary.000001.dbtmp -> db/CURRENT
sync: db
[JOB 1] MANIFEST created 000001
open-dir: db
sync: db/MANIFEST-000001
create: wal/000002.log
sync: wal
[JOB 1] WAL created 000002
create: db/marker.manifest.000001.MANIFEST-000001
close: db/marker.manifest.000001.MANIFEST-000001
sync: db
create: db/marker.format-version.000001.002
close: db/marker.format-version.000001.002
sync: db
upgraded to format version: 002
remove: db/temporary.000000.dbtmp
create: db/temporary.000000.dbtmp
sync: db/temporary.000000.dbtmp
close: db/temporary.000000.dbtmp
rename: db/temporary.000000.dbtmp -> db/CURRENT
create: db/marker.format-version.000002.003
close: db/marker.format-version.000002.003
remove: db/marker.format-version.000001.002
sync: db
upgraded to format version: 003
create: db/marker.format-version.000003.004
close: db/marker.format-version.000003.004
remove: db/marker.format-version.000002.003
sync: db
upgraded to format version: 004
create: db/marker.format-version.000004.005
close: db/marker.format-version.000004.005
remove: db/marker.format-version.000003.004
sync: db
upgraded to format version: 005
create: db/marker.format-version.000005.006
close: db/marker.format-version.000005.006
remove: db/marker.format-version.000004.005
sync: db
upgraded to format version: 006
create: db/marker.format-version.000006.007
close: db/marker.format-version.000006.007
remove: db/marker.format-version.000005.006
sync: db
upgraded to format version: 007
create: db/marker.format-version.000007.008
close: db/marker.format-version.000007.008
remove: db/marker.format-version.000006.007
sync: db
upgraded to format version: 008
create: db/marker.format-version.000008.009
close: db/marker.format-version.000008.009
remove: db/marker.format-version.000007.008
sync: db
upgraded to format version: 009
create: db/marker.format-version.000009.010
close: db/marker.format-version.000009.010
remove: db/marker.format-version.000008.009
sync: db
upgraded to format version: 010
create: db/marker.format-version.000010.011
close: db/marker.format-version.000010.011
remove: db/marker.format-version.000009.010
sync: db
upgraded to format version: 011
create: db/marker.format-version.000011.012
close: db/marker.format-version.000011.012
remove: db/marker.format-version.000010.011
sync: db
upgraded to format version: 012
create: db/marker.format-version.000012.013
close: db/marker.format-version.000012.013
remove: db/marker.format-version.000011.012
sync: db
upgraded to format version: 013
create: db/marker.format-version.000013.014
close: db/marker.format-version.000013.014
remove: db/marker.format-version.000012.013
sync: db
upgraded to format version: 014
create: db/marker.format-version.000014.015
close: db/marker.format-version.000014.015
remove: db/marker.format-version.000013.014
sync: db
upgraded to format version: 015
create: db/temporary.000003.dbtmp
sync: db/temporary.000003.dbtmp
close: db/temporary.000003.dbtmp
rename: db/temporary.000003.dbtmp -> db/OPTIONS-000003
sync: db

flush
----
sync-data: wal/000002.log
sync-data: wal/000002.log
close: wal/000002.log
create: wal/000004.log
sync: wal
[JOB 4] WAL created 000004
[JOB 5] flushing 1 memtable to L0
create: db/000005.sst
[JOB 5] flushing: sstable created 000005
sync-data: db/000005.sst
close: db/000005.sst
sync: db
create: db/MANIFEST-000006
close: db/MANIFEST-000001
sync: db/MANIFEST-000006
create: db/marker.manifest.000002.MANIFEST-000006
close: db/marker.manifest.000002.MANIFEST-000006
remove: db/marker.manifest.000001.MANIFEST-000001
sync: db
[JOB 5] MANIFEST created 000006
<<<<<<< HEAD
[JOB 5] flushed 1 memtable to L0 [000005] (667 B), in 1.0s (2.0s total), output rate 667 B/s
=======
[JOB 5] flushed 1 memtable to L0 [000005] (799 B), in 1.0s (2.0s total), output rate 799 B/s
>>>>>>> ec5ff92b

compact
----
sync-data: wal/000004.log
sync-data: wal/000004.log
close: wal/000004.log
reuseForWrite: wal/000002.log -> wal/000007.log
sync: wal
[JOB 6] WAL created 000007 (recycled 000002)
[JOB 7] flushing 1 memtable to L0
create: db/000008.sst
[JOB 7] flushing: sstable created 000008
sync-data: db/000008.sst
close: db/000008.sst
sync: db
create: db/MANIFEST-000009
close: db/MANIFEST-000006
sync: db/MANIFEST-000009
create: db/marker.manifest.000003.MANIFEST-000009
close: db/marker.manifest.000003.MANIFEST-000009
remove: db/marker.manifest.000002.MANIFEST-000006
sync: db
[JOB 7] MANIFEST created 000009
<<<<<<< HEAD
[JOB 7] flushed 1 memtable to L0 [000008] (667 B), in 1.0s (2.0s total), output rate 667 B/s
remove: db/MANIFEST-000001
[JOB 7] MANIFEST deleted 000001
[JOB 8] compacting(default) L0 [000005 000008] (1.3 K) + L6 [] (0 B)
open: db/000005.sst
read-at(614, 53): db/000005.sst
read-at(577, 37): db/000005.sst
read-at(53, 524): db/000005.sst
=======
[JOB 7] flushed 1 memtable to L0 [000008] (799 B), in 1.0s (2.0s total), output rate 799 B/s
remove: db/MANIFEST-000001
[JOB 7] MANIFEST deleted 000001
[JOB 8] compacting(default) L0 [000005 000008] (1.6 K) + L6 [] (0 B)
open: db/000005.sst
read-at(746, 53): db/000005.sst
read-at(709, 37): db/000005.sst
read-at(53, 656): db/000005.sst
>>>>>>> ec5ff92b
read-at(26, 27): db/000005.sst
open: db/000005.sst
close: db/000005.sst
open: db/000008.sst
<<<<<<< HEAD
read-at(614, 53): db/000008.sst
read-at(577, 37): db/000008.sst
read-at(53, 524): db/000008.sst
=======
read-at(746, 53): db/000008.sst
read-at(709, 37): db/000008.sst
read-at(53, 656): db/000008.sst
>>>>>>> ec5ff92b
read-at(26, 27): db/000008.sst
open: db/000008.sst
close: db/000008.sst
open: db/000005.sst
read-at(0, 26): db/000005.sst
open: db/000008.sst
read-at(0, 26): db/000008.sst
close: db/000008.sst
close: db/000005.sst
create: db/000010.sst
[JOB 8] compacting: sstable created 000010
sync-data: db/000010.sst
close: db/000010.sst
sync: db
create: db/MANIFEST-000011
close: db/MANIFEST-000009
sync: db/MANIFEST-000011
create: db/marker.manifest.000004.MANIFEST-000011
close: db/marker.manifest.000004.MANIFEST-000011
remove: db/marker.manifest.000003.MANIFEST-000009
sync: db
[JOB 8] MANIFEST created 000011
<<<<<<< HEAD
[JOB 8] compacted(default) L0 [000005 000008] (1.3 K) + L6 [] (0 B) -> L6 [000010] (667 B), in 1.0s (3.0s total), output rate 667 B/s
=======
[JOB 8] compacted(default) L0 [000005 000008] (1.6 K) + L6 [] (0 B) -> L6 [000010] (799 B), in 1.0s (3.0s total), output rate 799 B/s
>>>>>>> ec5ff92b
close: db/000005.sst
close: db/000008.sst
remove: db/000005.sst
[JOB 8] sstable deleted 000005
remove: db/000008.sst
[JOB 8] sstable deleted 000008
remove: db/MANIFEST-000006
[JOB 8] MANIFEST deleted 000006

disable-file-deletions
----

flush
----
sync-data: wal/000007.log
sync-data: wal/000007.log
close: wal/000007.log
reuseForWrite: wal/000004.log -> wal/000012.log
sync: wal
[JOB 9] WAL created 000012 (recycled 000004)
[JOB 10] flushing 1 memtable to L0
create: db/000013.sst
[JOB 10] flushing: sstable created 000013
sync-data: db/000013.sst
close: db/000013.sst
sync: db
create: db/MANIFEST-000014
close: db/MANIFEST-000011
sync: db/MANIFEST-000014
create: db/marker.manifest.000005.MANIFEST-000014
close: db/marker.manifest.000005.MANIFEST-000014
remove: db/marker.manifest.000004.MANIFEST-000011
sync: db
[JOB 10] MANIFEST created 000014
<<<<<<< HEAD
[JOB 10] flushed 1 memtable to L0 [000013] (667 B), in 1.0s (2.0s total), output rate 667 B/s
=======
[JOB 10] flushed 1 memtable to L0 [000013] (799 B), in 1.0s (2.0s total), output rate 799 B/s
>>>>>>> ec5ff92b

enable-file-deletions
----
remove: db/MANIFEST-000009
[JOB 11] MANIFEST deleted 000009

ingest
----
open: ext/0
<<<<<<< HEAD
read-at(669, 53): ext/0
read-at(632, 37): ext/0
read-at(53, 579): ext/0
=======
read-at(801, 53): ext/0
read-at(764, 37): ext/0
read-at(53, 711): ext/0
>>>>>>> ec5ff92b
read-at(26, 27): ext/0
read-at(0, 26): ext/0
close: ext/0
link: ext/0 -> db/000015.sst
[JOB 12] ingesting: sstable created 000015
sync: db
open: db/000013.sst
<<<<<<< HEAD
read-at(614, 53): db/000013.sst
read-at(577, 37): db/000013.sst
read-at(53, 524): db/000013.sst
=======
read-at(746, 53): db/000013.sst
read-at(709, 37): db/000013.sst
read-at(53, 656): db/000013.sst
>>>>>>> ec5ff92b
read-at(26, 27): db/000013.sst
read-at(0, 26): db/000013.sst
create: db/MANIFEST-000016
close: db/MANIFEST-000014
sync: db/MANIFEST-000016
create: db/marker.manifest.000006.MANIFEST-000016
close: db/marker.manifest.000006.MANIFEST-000016
remove: db/marker.manifest.000005.MANIFEST-000014
sync: db
[JOB 12] MANIFEST created 000016
remove: ext/0
<<<<<<< HEAD
[JOB 12] ingested L0:000015 (722 B)
=======
[JOB 12] ingested L0:000015 (854 B)
>>>>>>> ec5ff92b

metrics
----
__level_____count____size___score______in__ingest(sz_cnt)____move(sz_cnt)___write(sz_cnt)____read___r-amp___w-amp
    WAL         1    27 B       -    48 B       -       -       -       -   108 B       -       -       -     2.2
<<<<<<< HEAD
      0         2   1.4 K    0.40    81 B   722 B       1     0 B       0   2.0 K       3     0 B       2    24.7
=======
      0         2   1.6 K    0.40    81 B   854 B       1     0 B       0   2.3 K       3     0 B       2    29.6
>>>>>>> ec5ff92b
      1         0     0 B    0.00     0 B     0 B       0     0 B       0     0 B       0     0 B       0     0.0
      2         0     0 B    0.00     0 B     0 B       0     0 B       0     0 B       0     0 B       0     0.0
      3         0     0 B    0.00     0 B     0 B       0     0 B       0     0 B       0     0 B       0     0.0
      4         0     0 B    0.00     0 B     0 B       0     0 B       0     0 B       0     0 B       0     0.0
      5         0     0 B    0.00     0 B     0 B       0     0 B       0     0 B       0     0 B       0     0.0
<<<<<<< HEAD
      6         1   667 B       -   1.3 K     0 B       0     0 B       0   667 B       1   1.3 K       1     0.5
  total         3   2.0 K       -   830 B   722 B       1     0 B       0   3.4 K       4   1.3 K       3     4.2
  flush         3                             0 B       0       0  (ingest = tables-ingested, move = ingested-as-flushable)
compact         1   2.0 K     0 B       0                          (size == estimated-debt, score = in-progress-bytes, in = num-in-progress)
=======
      6         1   799 B       -   1.6 K     0 B       0     0 B       0   799 B       1   1.6 K       1     0.5
  total         3   2.4 K       -   962 B   854 B       1     0 B       0   4.1 K       4   1.6 K       3     4.3
  flush         3                             0 B       0       0  (ingest = tables-ingested, move = ingested-as-flushable)
compact         1   2.4 K     0 B       0                          (size == estimated-debt, score = in-progress-bytes, in = num-in-progress)
>>>>>>> ec5ff92b
  ctype         1       0       0       0       0       0       0  (default, delete, elision, move, read, rewrite, multi-level)
 memtbl         1   256 K
zmemtbl         0     0 B
   ztbl         0     0 B
<<<<<<< HEAD
 bcache         8   1.2 K   11.1%  (score == hit-rate)
 tcache         1   704 B   40.0%  (score == hit-rate)
=======
 bcache         8   1.5 K   11.1%  (score == hit-rate)
 tcache         1   760 B   40.0%  (score == hit-rate)
>>>>>>> ec5ff92b
  snaps         0       -       0  (score == earliest seq num)
 titers         0
 filter         -       -    0.0%  (score == utility)
 ingest         1

# Set up a scenario where the table to be ingested overlaps with the memtable.
# The table is ingested as a flushable. The flush metrics refect the flushed
# ingestion.

ingest-flushable
----
sync-data: wal/000012.log
open: ext/a
<<<<<<< HEAD
read-at(669, 53): ext/a
read-at(632, 37): ext/a
read-at(53, 579): ext/a
=======
read-at(801, 53): ext/a
read-at(764, 37): ext/a
read-at(53, 711): ext/a
>>>>>>> ec5ff92b
read-at(26, 27): ext/a
read-at(0, 26): ext/a
close: ext/a
open: ext/b
<<<<<<< HEAD
read-at(669, 53): ext/b
read-at(632, 37): ext/b
read-at(53, 579): ext/b
=======
read-at(801, 53): ext/b
read-at(764, 37): ext/b
read-at(53, 711): ext/b
>>>>>>> ec5ff92b
read-at(26, 27): ext/b
read-at(0, 26): ext/b
close: ext/b
link: ext/a -> db/000017.sst
[JOB 13] ingesting: sstable created 000017
link: ext/b -> db/000018.sst
[JOB 13] ingesting: sstable created 000018
sync: db
sync-data: wal/000012.log
close: wal/000012.log
reuseForWrite: wal/000007.log -> wal/000019.log
sync: wal
[JOB 14] WAL created 000019 (recycled 000007)
sync-data: wal/000019.log
sync-data: wal/000019.log
close: wal/000019.log
create: wal/000020.log
sync: wal
[JOB 15] WAL created 000020
remove: ext/a
remove: ext/b
<<<<<<< HEAD
[JOB 13] ingested as flushable 000017 (722 B), 000018 (722 B)
=======
[JOB 13] ingested as flushable 000017 (854 B), 000018 (854 B)
>>>>>>> ec5ff92b
sync-data: wal/000020.log
close: wal/000020.log
create: wal/000021.log
sync: wal
[JOB 16] WAL created 000021
[JOB 17] flushing 1 memtable to L0
create: db/000022.sst
[JOB 17] flushing: sstable created 000022
sync-data: db/000022.sst
close: db/000022.sst
sync: db
sync: db/MANIFEST-000016
<<<<<<< HEAD
[JOB 17] flushed 1 memtable to L0 [000022] (667 B), in 1.0s (2.0s total), output rate 667 B/s
=======
[JOB 17] flushed 1 memtable to L0 [000022] (799 B), in 1.0s (2.0s total), output rate 799 B/s
>>>>>>> ec5ff92b
remove: db/MANIFEST-000011
[JOB 17] MANIFEST deleted 000011
[JOB 18] flushing 2 ingested tables
create: db/MANIFEST-000023
close: db/MANIFEST-000016
sync: db/MANIFEST-000023
create: db/marker.manifest.000007.MANIFEST-000023
close: db/marker.manifest.000007.MANIFEST-000023
remove: db/marker.manifest.000006.MANIFEST-000016
sync: db
[JOB 18] MANIFEST created 000023
<<<<<<< HEAD
[JOB 18] flushed 2 ingested flushables L0:000017 (722 B) + L6:000018 (722 B) in 1.0s (2.0s total), output rate 1.4 K/s
=======
[JOB 18] flushed 2 ingested flushables L0:000017 (854 B) + L6:000018 (854 B) in 1.0s (2.0s total), output rate 1.7 K/s
>>>>>>> ec5ff92b
remove: db/MANIFEST-000014
[JOB 18] MANIFEST deleted 000014
[JOB 19] flushing 1 memtable to L0
sync: db/MANIFEST-000023
[JOB 19] flush error: pebble: empty table

metrics
----
__level_____count____size___score______in__ingest(sz_cnt)____move(sz_cnt)___write(sz_cnt)____read___r-amp___w-amp
    WAL         1    29 B       -    82 B       -       -       -       -   110 B       -       -       -     1.3
<<<<<<< HEAD
      0         4   2.7 K    0.80    81 B   1.4 K       2     0 B       0   2.6 K       4     0 B       4    32.9
=======
      0         4   3.2 K    0.80    81 B   1.7 K       2     0 B       0   3.1 K       4     0 B       4    39.5
>>>>>>> ec5ff92b
      1         0     0 B    0.00     0 B     0 B       0     0 B       0     0 B       0     0 B       0     0.0
      2         0     0 B    0.00     0 B     0 B       0     0 B       0     0 B       0     0 B       0     0.0
      3         0     0 B    0.00     0 B     0 B       0     0 B       0     0 B       0     0 B       0     0.0
      4         0     0 B    0.00     0 B     0 B       0     0 B       0     0 B       0     0 B       0     0.0
      5         0     0 B    0.00     0 B     0 B       0     0 B       0     0 B       0     0 B       0     0.0
<<<<<<< HEAD
      6         2   1.4 K       -   1.3 K   722 B       1     0 B       0   667 B       1   1.3 K       1     0.5
  total         6   4.1 K       -   2.2 K   2.1 K       3     0 B       0   5.5 K       5   1.3 K       5     2.5
  flush         6                           1.4 K       2       1  (ingest = tables-ingested, move = ingested-as-flushable)
compact         1   4.1 K     0 B       0                          (size == estimated-debt, score = in-progress-bytes, in = num-in-progress)
=======
      6         2   1.6 K       -   1.6 K   854 B       1     0 B       0   799 B       1   1.6 K       1     0.5
  total         6   4.8 K       -   2.6 K   2.5 K       3     0 B       0   6.5 K       5   1.6 K       5     2.5
  flush         6                           1.7 K       2       1  (ingest = tables-ingested, move = ingested-as-flushable)
compact         1   4.8 K     0 B       0                          (size == estimated-debt, score = in-progress-bytes, in = num-in-progress)
>>>>>>> ec5ff92b
  ctype         1       0       0       0       0       0       0  (default, delete, elision, move, read, rewrite, multi-level)
 memtbl         1   512 K
zmemtbl         0     0 B
   ztbl         0     0 B
<<<<<<< HEAD
 bcache        16   2.5 K   14.3%  (score == hit-rate)
 tcache         1   704 B   50.0%  (score == hit-rate)
=======
 bcache        16   3.0 K   14.3%  (score == hit-rate)
 tcache         1   760 B   50.0%  (score == hit-rate)
>>>>>>> ec5ff92b
  snaps         0       -       0  (score == earliest seq num)
 titers         0
 filter         -       -    0.0%  (score == utility)
 ingest         1

sstables
----
0:
  13:[a-a]
  15:[a-a]
  22:[a-a]
  17:[a-a]
6:
  10:[a-a]
  18:[b-b]

checkpoint
----
mkdir-all: checkpoint 0755
open-dir: 
sync: 
close: 
open-dir: checkpoint
link: db/OPTIONS-000003 -> checkpoint/OPTIONS-000003
open-dir: checkpoint
create: checkpoint/marker.format-version.000001.015
sync-data: checkpoint/marker.format-version.000001.015
close: checkpoint/marker.format-version.000001.015
sync: checkpoint
close: checkpoint
link: db/000013.sst -> checkpoint/000013.sst
link: db/000015.sst -> checkpoint/000015.sst
link: db/000022.sst -> checkpoint/000022.sst
link: db/000017.sst -> checkpoint/000017.sst
link: db/000010.sst -> checkpoint/000010.sst
link: db/000018.sst -> checkpoint/000018.sst
open: db/MANIFEST-000023
create: checkpoint/MANIFEST-000023
sync-data: checkpoint/MANIFEST-000023
close: checkpoint/MANIFEST-000023
close: db/MANIFEST-000023
open-dir: checkpoint
create: checkpoint/marker.manifest.000001.MANIFEST-000023
sync-data: checkpoint/marker.manifest.000001.MANIFEST-000023
close: checkpoint/marker.manifest.000001.MANIFEST-000023
sync: checkpoint
close: checkpoint
open: wal/000021.log
create: checkpoint/000021.log
sync-data: checkpoint/000021.log
close: checkpoint/000021.log
close: wal/000021.log
sync: checkpoint
close: checkpoint

enable-file-deletions
----
pebble: file deletion disablement invariant violated

close
----
close: db
close: db/000013.sst
sync-data: wal/000021.log
close: wal/000021.log
close: db/MANIFEST-000023
close: db
close: db
close: wal
close: db<|MERGE_RESOLUTION|>--- conflicted
+++ resolved
@@ -127,11 +127,7 @@
 remove: db/marker.manifest.000001.MANIFEST-000001
 sync: db
 [JOB 5] MANIFEST created 000006
-<<<<<<< HEAD
-[JOB 5] flushed 1 memtable to L0 [000005] (667 B), in 1.0s (2.0s total), output rate 667 B/s
-=======
-[JOB 5] flushed 1 memtable to L0 [000005] (799 B), in 1.0s (2.0s total), output rate 799 B/s
->>>>>>> ec5ff92b
+[JOB 5] flushed 1 memtable to L0 [000005] (695 B), in 1.0s (2.0s total), output rate 695 B/s
 
 compact
 ----
@@ -155,38 +151,21 @@
 remove: db/marker.manifest.000002.MANIFEST-000006
 sync: db
 [JOB 7] MANIFEST created 000009
-<<<<<<< HEAD
-[JOB 7] flushed 1 memtable to L0 [000008] (667 B), in 1.0s (2.0s total), output rate 667 B/s
+[JOB 7] flushed 1 memtable to L0 [000008] (695 B), in 1.0s (2.0s total), output rate 695 B/s
 remove: db/MANIFEST-000001
 [JOB 7] MANIFEST deleted 000001
-[JOB 8] compacting(default) L0 [000005 000008] (1.3 K) + L6 [] (0 B)
+[JOB 8] compacting(default) L0 [000005 000008] (1.4 K) + L6 [] (0 B)
 open: db/000005.sst
-read-at(614, 53): db/000005.sst
-read-at(577, 37): db/000005.sst
-read-at(53, 524): db/000005.sst
-=======
-[JOB 7] flushed 1 memtable to L0 [000008] (799 B), in 1.0s (2.0s total), output rate 799 B/s
-remove: db/MANIFEST-000001
-[JOB 7] MANIFEST deleted 000001
-[JOB 8] compacting(default) L0 [000005 000008] (1.6 K) + L6 [] (0 B)
-open: db/000005.sst
-read-at(746, 53): db/000005.sst
-read-at(709, 37): db/000005.sst
-read-at(53, 656): db/000005.sst
->>>>>>> ec5ff92b
+read-at(642, 53): db/000005.sst
+read-at(605, 37): db/000005.sst
+read-at(53, 552): db/000005.sst
 read-at(26, 27): db/000005.sst
 open: db/000005.sst
 close: db/000005.sst
 open: db/000008.sst
-<<<<<<< HEAD
-read-at(614, 53): db/000008.sst
-read-at(577, 37): db/000008.sst
-read-at(53, 524): db/000008.sst
-=======
-read-at(746, 53): db/000008.sst
-read-at(709, 37): db/000008.sst
-read-at(53, 656): db/000008.sst
->>>>>>> ec5ff92b
+read-at(642, 53): db/000008.sst
+read-at(605, 37): db/000008.sst
+read-at(53, 552): db/000008.sst
 read-at(26, 27): db/000008.sst
 open: db/000008.sst
 close: db/000008.sst
@@ -209,11 +188,7 @@
 remove: db/marker.manifest.000003.MANIFEST-000009
 sync: db
 [JOB 8] MANIFEST created 000011
-<<<<<<< HEAD
-[JOB 8] compacted(default) L0 [000005 000008] (1.3 K) + L6 [] (0 B) -> L6 [000010] (667 B), in 1.0s (3.0s total), output rate 667 B/s
-=======
-[JOB 8] compacted(default) L0 [000005 000008] (1.6 K) + L6 [] (0 B) -> L6 [000010] (799 B), in 1.0s (3.0s total), output rate 799 B/s
->>>>>>> ec5ff92b
+[JOB 8] compacted(default) L0 [000005 000008] (1.4 K) + L6 [] (0 B) -> L6 [000010] (695 B), in 1.0s (3.0s total), output rate 695 B/s
 close: db/000005.sst
 close: db/000008.sst
 remove: db/000005.sst
@@ -248,11 +223,7 @@
 remove: db/marker.manifest.000004.MANIFEST-000011
 sync: db
 [JOB 10] MANIFEST created 000014
-<<<<<<< HEAD
-[JOB 10] flushed 1 memtable to L0 [000013] (667 B), in 1.0s (2.0s total), output rate 667 B/s
-=======
-[JOB 10] flushed 1 memtable to L0 [000013] (799 B), in 1.0s (2.0s total), output rate 799 B/s
->>>>>>> ec5ff92b
+[JOB 10] flushed 1 memtable to L0 [000013] (695 B), in 1.0s (2.0s total), output rate 695 B/s
 
 enable-file-deletions
 ----
@@ -262,15 +233,9 @@
 ingest
 ----
 open: ext/0
-<<<<<<< HEAD
-read-at(669, 53): ext/0
-read-at(632, 37): ext/0
-read-at(53, 579): ext/0
-=======
-read-at(801, 53): ext/0
-read-at(764, 37): ext/0
-read-at(53, 711): ext/0
->>>>>>> ec5ff92b
+read-at(697, 53): ext/0
+read-at(660, 37): ext/0
+read-at(53, 607): ext/0
 read-at(26, 27): ext/0
 read-at(0, 26): ext/0
 close: ext/0
@@ -278,15 +243,9 @@
 [JOB 12] ingesting: sstable created 000015
 sync: db
 open: db/000013.sst
-<<<<<<< HEAD
-read-at(614, 53): db/000013.sst
-read-at(577, 37): db/000013.sst
-read-at(53, 524): db/000013.sst
-=======
-read-at(746, 53): db/000013.sst
-read-at(709, 37): db/000013.sst
-read-at(53, 656): db/000013.sst
->>>>>>> ec5ff92b
+read-at(642, 53): db/000013.sst
+read-at(605, 37): db/000013.sst
+read-at(53, 552): db/000013.sst
 read-at(26, 27): db/000013.sst
 read-at(0, 26): db/000013.sst
 create: db/MANIFEST-000016
@@ -298,48 +257,28 @@
 sync: db
 [JOB 12] MANIFEST created 000016
 remove: ext/0
-<<<<<<< HEAD
-[JOB 12] ingested L0:000015 (722 B)
-=======
-[JOB 12] ingested L0:000015 (854 B)
->>>>>>> ec5ff92b
+[JOB 12] ingested L0:000015 (750 B)
 
 metrics
 ----
 __level_____count____size___score______in__ingest(sz_cnt)____move(sz_cnt)___write(sz_cnt)____read___r-amp___w-amp
     WAL         1    27 B       -    48 B       -       -       -       -   108 B       -       -       -     2.2
-<<<<<<< HEAD
-      0         2   1.4 K    0.40    81 B   722 B       1     0 B       0   2.0 K       3     0 B       2    24.7
-=======
-      0         2   1.6 K    0.40    81 B   854 B       1     0 B       0   2.3 K       3     0 B       2    29.6
->>>>>>> ec5ff92b
+      0         2   1.4 K    0.40    81 B   750 B       1     0 B       0   2.0 K       3     0 B       2    25.7
       1         0     0 B    0.00     0 B     0 B       0     0 B       0     0 B       0     0 B       0     0.0
       2         0     0 B    0.00     0 B     0 B       0     0 B       0     0 B       0     0 B       0     0.0
       3         0     0 B    0.00     0 B     0 B       0     0 B       0     0 B       0     0 B       0     0.0
       4         0     0 B    0.00     0 B     0 B       0     0 B       0     0 B       0     0 B       0     0.0
       5         0     0 B    0.00     0 B     0 B       0     0 B       0     0 B       0     0 B       0     0.0
-<<<<<<< HEAD
-      6         1   667 B       -   1.3 K     0 B       0     0 B       0   667 B       1   1.3 K       1     0.5
-  total         3   2.0 K       -   830 B   722 B       1     0 B       0   3.4 K       4   1.3 K       3     4.2
+      6         1   695 B       -   1.4 K     0 B       0     0 B       0   695 B       1   1.4 K       1     0.5
+  total         3   2.1 K       -   858 B   750 B       1     0 B       0   3.6 K       4   1.4 K       3     4.2
   flush         3                             0 B       0       0  (ingest = tables-ingested, move = ingested-as-flushable)
-compact         1   2.0 K     0 B       0                          (size == estimated-debt, score = in-progress-bytes, in = num-in-progress)
-=======
-      6         1   799 B       -   1.6 K     0 B       0     0 B       0   799 B       1   1.6 K       1     0.5
-  total         3   2.4 K       -   962 B   854 B       1     0 B       0   4.1 K       4   1.6 K       3     4.3
-  flush         3                             0 B       0       0  (ingest = tables-ingested, move = ingested-as-flushable)
-compact         1   2.4 K     0 B       0                          (size == estimated-debt, score = in-progress-bytes, in = num-in-progress)
->>>>>>> ec5ff92b
+compact         1   2.1 K     0 B       0                          (size == estimated-debt, score = in-progress-bytes, in = num-in-progress)
   ctype         1       0       0       0       0       0       0  (default, delete, elision, move, read, rewrite, multi-level)
  memtbl         1   256 K
 zmemtbl         0     0 B
    ztbl         0     0 B
-<<<<<<< HEAD
- bcache         8   1.2 K   11.1%  (score == hit-rate)
+ bcache         8   1.3 K   11.1%  (score == hit-rate)
  tcache         1   704 B   40.0%  (score == hit-rate)
-=======
- bcache         8   1.5 K   11.1%  (score == hit-rate)
- tcache         1   760 B   40.0%  (score == hit-rate)
->>>>>>> ec5ff92b
   snaps         0       -       0  (score == earliest seq num)
  titers         0
  filter         -       -    0.0%  (score == utility)
@@ -353,28 +292,16 @@
 ----
 sync-data: wal/000012.log
 open: ext/a
-<<<<<<< HEAD
-read-at(669, 53): ext/a
-read-at(632, 37): ext/a
-read-at(53, 579): ext/a
-=======
-read-at(801, 53): ext/a
-read-at(764, 37): ext/a
-read-at(53, 711): ext/a
->>>>>>> ec5ff92b
+read-at(697, 53): ext/a
+read-at(660, 37): ext/a
+read-at(53, 607): ext/a
 read-at(26, 27): ext/a
 read-at(0, 26): ext/a
 close: ext/a
 open: ext/b
-<<<<<<< HEAD
-read-at(669, 53): ext/b
-read-at(632, 37): ext/b
-read-at(53, 579): ext/b
-=======
-read-at(801, 53): ext/b
-read-at(764, 37): ext/b
-read-at(53, 711): ext/b
->>>>>>> ec5ff92b
+read-at(697, 53): ext/b
+read-at(660, 37): ext/b
+read-at(53, 607): ext/b
 read-at(26, 27): ext/b
 read-at(0, 26): ext/b
 close: ext/b
@@ -396,11 +323,7 @@
 [JOB 15] WAL created 000020
 remove: ext/a
 remove: ext/b
-<<<<<<< HEAD
-[JOB 13] ingested as flushable 000017 (722 B), 000018 (722 B)
-=======
-[JOB 13] ingested as flushable 000017 (854 B), 000018 (854 B)
->>>>>>> ec5ff92b
+[JOB 13] ingested as flushable 000017 (750 B), 000018 (750 B)
 sync-data: wal/000020.log
 close: wal/000020.log
 create: wal/000021.log
@@ -413,11 +336,7 @@
 close: db/000022.sst
 sync: db
 sync: db/MANIFEST-000016
-<<<<<<< HEAD
-[JOB 17] flushed 1 memtable to L0 [000022] (667 B), in 1.0s (2.0s total), output rate 667 B/s
-=======
-[JOB 17] flushed 1 memtable to L0 [000022] (799 B), in 1.0s (2.0s total), output rate 799 B/s
->>>>>>> ec5ff92b
+[JOB 17] flushed 1 memtable to L0 [000022] (695 B), in 1.0s (2.0s total), output rate 695 B/s
 remove: db/MANIFEST-000011
 [JOB 17] MANIFEST deleted 000011
 [JOB 18] flushing 2 ingested tables
@@ -429,11 +348,7 @@
 remove: db/marker.manifest.000006.MANIFEST-000016
 sync: db
 [JOB 18] MANIFEST created 000023
-<<<<<<< HEAD
-[JOB 18] flushed 2 ingested flushables L0:000017 (722 B) + L6:000018 (722 B) in 1.0s (2.0s total), output rate 1.4 K/s
-=======
-[JOB 18] flushed 2 ingested flushables L0:000017 (854 B) + L6:000018 (854 B) in 1.0s (2.0s total), output rate 1.7 K/s
->>>>>>> ec5ff92b
+[JOB 18] flushed 2 ingested flushables L0:000017 (750 B) + L6:000018 (750 B) in 1.0s (2.0s total), output rate 1.5 K/s
 remove: db/MANIFEST-000014
 [JOB 18] MANIFEST deleted 000014
 [JOB 19] flushing 1 memtable to L0
@@ -444,38 +359,22 @@
 ----
 __level_____count____size___score______in__ingest(sz_cnt)____move(sz_cnt)___write(sz_cnt)____read___r-amp___w-amp
     WAL         1    29 B       -    82 B       -       -       -       -   110 B       -       -       -     1.3
-<<<<<<< HEAD
-      0         4   2.7 K    0.80    81 B   1.4 K       2     0 B       0   2.6 K       4     0 B       4    32.9
-=======
-      0         4   3.2 K    0.80    81 B   1.7 K       2     0 B       0   3.1 K       4     0 B       4    39.5
->>>>>>> ec5ff92b
+      0         4   2.8 K    0.80    81 B   1.5 K       2     0 B       0   2.7 K       4     0 B       4    34.3
       1         0     0 B    0.00     0 B     0 B       0     0 B       0     0 B       0     0 B       0     0.0
       2         0     0 B    0.00     0 B     0 B       0     0 B       0     0 B       0     0 B       0     0.0
       3         0     0 B    0.00     0 B     0 B       0     0 B       0     0 B       0     0 B       0     0.0
       4         0     0 B    0.00     0 B     0 B       0     0 B       0     0 B       0     0 B       0     0.0
       5         0     0 B    0.00     0 B     0 B       0     0 B       0     0 B       0     0 B       0     0.0
-<<<<<<< HEAD
-      6         2   1.4 K       -   1.3 K   722 B       1     0 B       0   667 B       1   1.3 K       1     0.5
-  total         6   4.1 K       -   2.2 K   2.1 K       3     0 B       0   5.5 K       5   1.3 K       5     2.5
-  flush         6                           1.4 K       2       1  (ingest = tables-ingested, move = ingested-as-flushable)
-compact         1   4.1 K     0 B       0                          (size == estimated-debt, score = in-progress-bytes, in = num-in-progress)
-=======
-      6         2   1.6 K       -   1.6 K   854 B       1     0 B       0   799 B       1   1.6 K       1     0.5
-  total         6   4.8 K       -   2.6 K   2.5 K       3     0 B       0   6.5 K       5   1.6 K       5     2.5
-  flush         6                           1.7 K       2       1  (ingest = tables-ingested, move = ingested-as-flushable)
-compact         1   4.8 K     0 B       0                          (size == estimated-debt, score = in-progress-bytes, in = num-in-progress)
->>>>>>> ec5ff92b
+      6         2   1.4 K       -   1.4 K   750 B       1     0 B       0   695 B       1   1.4 K       1     0.5
+  total         6   4.2 K       -   2.3 K   2.2 K       3     0 B       0   5.7 K       5   1.4 K       5     2.5
+  flush         6                           1.5 K       2       1  (ingest = tables-ingested, move = ingested-as-flushable)
+compact         1   4.2 K     0 B       0                          (size == estimated-debt, score = in-progress-bytes, in = num-in-progress)
   ctype         1       0       0       0       0       0       0  (default, delete, elision, move, read, rewrite, multi-level)
  memtbl         1   512 K
 zmemtbl         0     0 B
    ztbl         0     0 B
-<<<<<<< HEAD
- bcache        16   2.5 K   14.3%  (score == hit-rate)
+ bcache        16   2.6 K   14.3%  (score == hit-rate)
  tcache         1   704 B   50.0%  (score == hit-rate)
-=======
- bcache        16   3.0 K   14.3%  (score == hit-rate)
- tcache         1   760 B   50.0%  (score == hit-rate)
->>>>>>> ec5ff92b
   snaps         0       -       0  (score == earliest seq num)
  titers         0
  filter         -       -    0.0%  (score == utility)
