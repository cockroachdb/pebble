# The first few cases are adapted from this ASCII example. The y-axis is
# sequence numbers and the x-axis is the user key space. LSM levels are
# omitted from the visualization.
#
# 250
#       +--------00004 (fragmented)------+
#       V                                |
#       |-b...230:h-|                    |
# _______________________________________V_____________ snapshot #210
# 200               |--h.RANGEDEL.200:r--|
#
# _____________________________________________________ snapshot #180
#
# 150                     +--------+
#           +---------+   | 000006 |
#           | 000005  |   |        |
#           +_________+   |        |
# 100_____________________|________|___________________ snapshot #100
#                         +--------+
# _____________________________________________________ snapshot #70
#                             +---------------+
#  50                         | 000007        |
#                             |               |
#                             +---------------+
# ______________________________________________________________
#     a b c d e f g h i j k l m n o p q r s t u v w x y z

define snapshots=(70, 100, 180, 210)
L0
b.RANGEDEL.230:h h.RANGEDEL.200:r
L2
d.SET.110:d i.SET.140:i
L3
k.SET.90:k o.SET.150:o
L4
m.SET.30:m u.SET.60:u
----
0.0:
  000004:[b#230,RANGEDEL-r#inf,RANGEDEL]
2:
  000005:[d#110,SET-i#140,SET]
3:
  000006:[k#90,SET-o#150,SET]
4:
  000007:[m#30,SET-u#60,SET]

# Test a hint that is blocked by open snapshots. No compaction should occur
# and the hint should not be removed.

get-hints
----
L0.000004 b-r seqnums(tombstone=200-230, file-smallest=90, type=point-key-only)

maybe-compact
----
Deletion hints:
  L0.000004 b-r seqnums(tombstone=200-230, file-smallest=90, type=point-key-only)
Compactions:
  (none)

# Adopt the same LSM but without snapshots 100, 180 and 210.

define snapshots=(70)
L0
b.RANGEDEL.230:h h.RANGEDEL.200:r
L2
d.SET.110:d i.SET.140:i
L3
k.SET.90:k o.SET.150:o
L4
m.SET.30:m u.SET.60:u
----
0.0:
  000004:[b#230,RANGEDEL-r#inf,RANGEDEL]
2:
  000005:[d#110,SET-i#140,SET]
3:
  000006:[k#90,SET-o#150,SET]
4:
  000007:[m#30,SET-u#60,SET]

get-hints
----
L0.000004 b-r seqnums(tombstone=200-230, file-smallest=90, type=point-key-only)

maybe-compact
----
Deletion hints:
  (none)
Compactions:
<<<<<<< HEAD
  [JOB 100] compacted(delete-only) L2 [000005] (682 B) + L3 [000006] (682 B) -> L6 [] (0 B), in 1.0s (2.0s total), output rate 0 B/s
=======
  [JOB 100] compacted(delete-only) L2 [000005] (814 B) + L3 [000006] (814 B) -> L6 [] (0 B), in 1.0s (2.0s total), output rate 0 B/s
>>>>>>> ec5ff92b

# Verify that compaction correctly handles the presence of multiple
# overlapping hints which might delete a file multiple times. All of the
# resolvable hints should be removed.

define snapshots=(70)
L0
a.RANGEDEL.300:k
L1
b.RANGEDEL.230:h h.RANGEDEL.200:r
L2
d.SET.110:d i.SET.140:i
L3
k.SET.90:k o.SET.150:o
L4
m.SET.30:m u.SET.60:u
----
0.0:
  000004:[a#300,RANGEDEL-k#inf,RANGEDEL]
1:
  000005:[b#230,RANGEDEL-r#inf,RANGEDEL]
2:
  000006:[d#110,SET-i#140,SET]
3:
  000007:[k#90,SET-o#150,SET]
4:
  000008:[m#30,SET-u#60,SET]

get-hints
----
L0.000004 a-k seqnums(tombstone=300-300, file-smallest=110, type=point-key-only)
L1.000005 b-r seqnums(tombstone=200-230, file-smallest=90, type=point-key-only)

maybe-compact
----
Deletion hints:
  (none)
Compactions:
<<<<<<< HEAD
  [JOB 100] compacted(delete-only) L2 [000006] (682 B) + L3 [000007] (682 B) -> L6 [] (0 B), in 1.0s (2.0s total), output rate 0 B/s
=======
  [JOB 100] compacted(delete-only) L2 [000006] (814 B) + L3 [000007] (814 B) -> L6 [] (0 B), in 1.0s (2.0s total), output rate 0 B/s
>>>>>>> ec5ff92b

# Test a range tombstone that is already compacted into L6.

define snapshots=(70)
L0
m.SET.300:m b.RANGEDEL.230:h h.RANGEDEL.200:r
L2
d.SET.110:d i.SET.140:i
L3
k.SET.90:k o.SET.150:o
L4
m.SET.30:m u.SET.60:u
----
0.0:
  000004:[b#230,RANGEDEL-r#inf,RANGEDEL]
2:
  000005:[d#110,SET-i#140,SET]
3:
  000006:[k#90,SET-o#150,SET]
4:
  000007:[m#30,SET-u#60,SET]

get-hints
----
L0.000004 b-r seqnums(tombstone=200-230, file-smallest=90, type=point-key-only)

compact a-z
----
5:
  000008:[b#230,RANGEDEL-u#0,SET]

maybe-compact
----
Deletion hints:
  (none)
Compactions:
  (none)

# The same test case, without snapshots, with a table (000008) that exists
# within the range del user key bounds, but above it in the LSM.

define
L1
b.RANGEDEL.230:h h.RANGEDEL.200:r
L2
d.SET.110:d i.SET.140:i
L3
k.SET.90:k o.SET.150:o
L4
m.SET.30:m u.SET.60:u
L0
e.SET.240:e m.SET.260:m
----
0.0:
  000008:[e#240,SET-m#260,SET]
1:
  000004:[b#230,RANGEDEL-r#inf,RANGEDEL]
2:
  000005:[d#110,SET-i#140,SET]
3:
  000006:[k#90,SET-o#150,SET]
4:
  000007:[m#30,SET-u#60,SET]

get-hints
----
L1.000004 b-r seqnums(tombstone=200-230, file-smallest=90, type=point-key-only)

# Tables 000005 and 000006 can be deleted as their largest sequence numbers fall
# below the smallest sequence number of the range del. Table 000007 falls
# outside the user key bounds, and table 000008 exists at a sequence number
# above the range del, so neither are deleted.

maybe-compact
----
Deletion hints:
  (none)
Compactions:
<<<<<<< HEAD
  [JOB 100] compacted(delete-only) L2 [000005] (682 B) + L3 [000006] (682 B) -> L6 [] (0 B), in 1.0s (2.0s total), output rate 0 B/s
=======
  [JOB 100] compacted(delete-only) L2 [000005] (814 B) + L3 [000006] (814 B) -> L6 [] (0 B), in 1.0s (2.0s total), output rate 0 B/s
>>>>>>> ec5ff92b

# A deletion hint present on an sstable in a higher level should NOT result in a
# deletion-only compaction incorrectly removing an sstable in L6 following an
# elision-only compaction that zeroes the sequence numbers in an L6 table.
#
# This is a regression test for pebble#1285.

# Create an sstable at L6. We expect that the SET survives the following
# sequence of compactions.
define snapshots=(10, 25)
L6
a.SET.20:b a.RANGEDEL.15:z
----
6:
  000004:[a#20,SETWITHDEL-z#inf,RANGEDEL]

# Note that this test depends on stats being present on the sstables, so we
# collect hints here. We expect none, as the table is in L6.
get-hints
----
(none)

# Place a compaction hint on a non-existent table in a higher level in the LSM.
#
# The selection of the sequence numbers for the hints is nuanced, and warrants
# some explanation. The largest tombstone sequence number (27) and file smallest
# sequence number (0) were chosen such that they fall into different snapshot
# stripes, which ensures the hint is not resolved and dropped. The deletion
# range 5-27 is also chosen such that it covers the sequence number range from
# the table, i.e. 15-20, which *appears* to make the keys eligible for deletion.
force-set-hints
L0.000001 a-z 0 5-27 point_key_only
----
L0.000001 a-z seqnums(tombstone=5-27, file-smallest=0, type=point-key-only)

# Hints on the table are unchanged, as the new sstable is at L6, and hints are
# not generated on tables at this level.
get-hints
----
L0.000001 a-z seqnums(tombstone=5-27, file-smallest=0, type=point-key-only)

# Closing snapshot 10 triggers an elision-only compaction in L6 rather than a
# deletion-only compaction, as the earliest snapshot that remains open is 25,
# preventing the delete compaction hint from being resolved as it does not exist
# in the same snapshot stripe as the table in L6.
close-snapshot
10
----
<<<<<<< HEAD
[JOB 100] compacted(elision-only) L6 [000004] (746 B) + L6 [] (0 B) -> L6 [000005] (667 B), in 1.0s (2.0s total), output rate 667 B/s
=======
[JOB 100] compacted(elision-only) L6 [000004] (878 B) + L6 [] (0 B) -> L6 [000005] (799 B), in 1.0s (2.0s total), output rate 799 B/s
>>>>>>> ec5ff92b

# The deletion hint was removed by the elision-only compaction.
get-hints
----
(none)

# The LSM contains the key, as expected.
iter
first
next
----
a: (b, .)
.

# Closing the next snapshot should NOT trigger another compaction, as the
# deletion hint was removed in the elision-only compaction.
close-snapshot
25
----
(none)

# The key remains in the LSM.
iter
first
next
----
a: (b, .)
.

# Construct a scenario with tables containing a mixture of range dels and range
# key dels that sit within different types of hints.
#
#   +------- 000013 (internally fragmented spans) ----|
#   |                                                 V
#   |                       |-------------------------| m.RANGEKEYDEL:z
#   |               |-------|                           i.RANGEKEYDEL:m
#   V         |-----------------------|                 f.RANGEDEL:r
#   |---------|                                         a.RANGEDEL:f
#               +-+             +---+             +---+
#               | | 000006      |   | 000009      |   | 000012 <- Point keys only.
#               +-+             +---+             +---+
#         +---+           +---+             +---+
#         |   | 000005    |   | 000008      |   | 000011       <- Range keys only.
#         +---+           +---+             +---+
#   +---+           +---+             +---+
#   |   | 000004    |   | 000007      |   | 000010             <- Point and range keys.
#   +---+           +---+             +---+
# __________________________________________________________
#   a b c d e f g h i j k l m n o p q r s t u v w x y z
#
# Note that table 000013 contains both range dels and range key dels that have
# been internally fragmented. After defragmentation there are three hints
# created:
# - [a, i) - a point-key-only hint
# - [i, r) - a point-and-range-key hint
# - [r, z) - a range-key-only hint
#
# Based on the defragmented hints, the following tables can be deleted:
# - 000006: covered by range del hint [a, i), table contains only point keys.
# - 000007: covered by mixed hint [i, r), table contains point and range keys.
# - 000008: covered by mixed hint [i, r), table contains only range keys.
# - 000009: covered by mixed hint [i, r), table contains only point keys.
# - 000011: covered by range key hint [r, z), table contains only range keys.
#

# NOTE: the LSM shown in the example above is created bottom-up via ingestions.

reset
----

ingest ext
set a a
range-key-set a c @1 foo
set c c
----
OK

ingest ext
range-key-set d f @2 bar
----
OK

ingest ext
set g g
set h h
----
OK

ingest ext
set i i
range-key-set i k @1 v1
set k k
----
OK

ingest ext
range-key-set l n @2 bar
----
OK

ingest ext
set o o
set q q
----
OK

ingest ext
set r r
range-key-set r t @1 v1
set t t
----
OK

ingest ext
range-key-set u w @2 bar
----
OK

ingest ext
set x x
set z z
----
OK

ingest ext
del-range a f
del-range f r
range-key-del i m
range-key-del m z
----
OK

describe-lsm
----
0.0:
  000013:[a#19,RANGEDEL-z#inf,RANGEKEYDEL]
6:
  000004:[a#10,RANGEKEYSET-c#10,SET]
  000005:[d#11,RANGEKEYSET-f#inf,RANGEKEYSET]
  000006:[g#12,SET-h#12,SET]
  000007:[i#13,RANGEKEYSET-k#13,SET]
  000008:[l#14,RANGEKEYSET-n#inf,RANGEKEYSET]
  000009:[o#15,SET-q#15,SET]
  000010:[r#16,RANGEKEYSET-t#16,SET]
  000011:[u#17,RANGEKEYSET-w#inf,RANGEKEYSET]
  000012:[x#18,SET-z#18,SET]

get-hints
----
L0.000013 a-i seqnums(tombstone=19-19, file-smallest=12, type=point-key-only)
L0.000013 i-r seqnums(tombstone=19-19, file-smallest=13, type=point-and-range-key)
L0.000013 r-z seqnums(tombstone=19-19, file-smallest=17, type=range-key-only)

maybe-compact
----
Deletion hints:
  (none)
Compactions:
<<<<<<< HEAD
  [JOB 100] compacted(delete-only) L6 [000006 000007 000008 000009 000011] (3.9 K) -> L6 [] (0 B), in 1.0s (2.0s total), output rate 0 B/s
=======
  [JOB 100] compacted(delete-only) L6 [000006 000007 000008 000009 000011] (4.6 K) -> L6 [] (0 B), in 1.0s (2.0s total), output rate 0 B/s
>>>>>>> ec5ff92b
<|MERGE_RESOLUTION|>--- conflicted
+++ resolved
@@ -88,11 +88,7 @@
 Deletion hints:
   (none)
 Compactions:
-<<<<<<< HEAD
-  [JOB 100] compacted(delete-only) L2 [000005] (682 B) + L3 [000006] (682 B) -> L6 [] (0 B), in 1.0s (2.0s total), output rate 0 B/s
-=======
-  [JOB 100] compacted(delete-only) L2 [000005] (814 B) + L3 [000006] (814 B) -> L6 [] (0 B), in 1.0s (2.0s total), output rate 0 B/s
->>>>>>> ec5ff92b
+  [JOB 100] compacted(delete-only) L2 [000005] (710 B) + L3 [000006] (710 B) -> L6 [] (0 B), in 1.0s (2.0s total), output rate 0 B/s
 
 # Verify that compaction correctly handles the presence of multiple
 # overlapping hints which might delete a file multiple times. All of the
@@ -131,11 +127,7 @@
 Deletion hints:
   (none)
 Compactions:
-<<<<<<< HEAD
-  [JOB 100] compacted(delete-only) L2 [000006] (682 B) + L3 [000007] (682 B) -> L6 [] (0 B), in 1.0s (2.0s total), output rate 0 B/s
-=======
-  [JOB 100] compacted(delete-only) L2 [000006] (814 B) + L3 [000007] (814 B) -> L6 [] (0 B), in 1.0s (2.0s total), output rate 0 B/s
->>>>>>> ec5ff92b
+  [JOB 100] compacted(delete-only) L2 [000006] (710 B) + L3 [000007] (710 B) -> L6 [] (0 B), in 1.0s (2.0s total), output rate 0 B/s
 
 # Test a range tombstone that is already compacted into L6.
 
@@ -214,11 +206,7 @@
 Deletion hints:
   (none)
 Compactions:
-<<<<<<< HEAD
-  [JOB 100] compacted(delete-only) L2 [000005] (682 B) + L3 [000006] (682 B) -> L6 [] (0 B), in 1.0s (2.0s total), output rate 0 B/s
-=======
-  [JOB 100] compacted(delete-only) L2 [000005] (814 B) + L3 [000006] (814 B) -> L6 [] (0 B), in 1.0s (2.0s total), output rate 0 B/s
->>>>>>> ec5ff92b
+  [JOB 100] compacted(delete-only) L2 [000005] (710 B) + L3 [000006] (710 B) -> L6 [] (0 B), in 1.0s (2.0s total), output rate 0 B/s
 
 # A deletion hint present on an sstable in a higher level should NOT result in a
 # deletion-only compaction incorrectly removing an sstable in L6 following an
@@ -267,11 +255,7 @@
 close-snapshot
 10
 ----
-<<<<<<< HEAD
-[JOB 100] compacted(elision-only) L6 [000004] (746 B) + L6 [] (0 B) -> L6 [000005] (667 B), in 1.0s (2.0s total), output rate 667 B/s
-=======
-[JOB 100] compacted(elision-only) L6 [000004] (878 B) + L6 [] (0 B) -> L6 [000005] (799 B), in 1.0s (2.0s total), output rate 799 B/s
->>>>>>> ec5ff92b
+[JOB 100] compacted(elision-only) L6 [000004] (774 B) + L6 [] (0 B) -> L6 [000005] (695 B), in 1.0s (2.0s total), output rate 695 B/s
 
 # The deletion hint was removed by the elision-only compaction.
 get-hints
@@ -430,8 +414,4 @@
 Deletion hints:
   (none)
 Compactions:
-<<<<<<< HEAD
-  [JOB 100] compacted(delete-only) L6 [000006 000007 000008 000009 000011] (3.9 K) -> L6 [] (0 B), in 1.0s (2.0s total), output rate 0 B/s
-=======
-  [JOB 100] compacted(delete-only) L6 [000006 000007 000008 000009 000011] (4.6 K) -> L6 [] (0 B), in 1.0s (2.0s total), output rate 0 B/s
->>>>>>> ec5ff92b
+  [JOB 100] compacted(delete-only) L6 [000006 000007 000008 000009 000011] (4.1 K) -> L6 [] (0 B), in 1.0s (2.0s total), output rate 0 B/s