// Copyright 2012 The LevelDB-Go and Pebble Authors. All rights reserved. Use
// of this source code is governed by a BSD-style license that can be found in
// the LICENSE file.

package pebble

import (
	"bytes"
	"encoding/binary"
	"fmt"
	"io"
	"math"
	"os"
	"sort"
	"sync/atomic"
	"time"

	"github.com/cockroachdb/errors"
	"github.com/cockroachdb/pebble/internal/arenaskl"
	"github.com/cockroachdb/pebble/internal/base"
	"github.com/cockroachdb/pebble/internal/cache"
	"github.com/cockroachdb/pebble/internal/invariants"
	"github.com/cockroachdb/pebble/internal/manifest"
	"github.com/cockroachdb/pebble/internal/manual"
	"github.com/cockroachdb/pebble/internal/rate"
	"github.com/cockroachdb/pebble/objstorage"
	"github.com/cockroachdb/pebble/record"
	"github.com/cockroachdb/pebble/vfs"
	"github.com/prometheus/client_golang/prometheus"
)

const (
	initialMemTableSize = 256 << 10 // 256 KB

	// The max batch size is limited by the uint32 offsets stored in
	// internal/batchskl.node, DeferredBatchOp, and flushableBatchEntry.
	maxBatchSize = 4 << 30 // 4 GB

	// The max memtable size is limited by the uint32 offsets stored in
	// internal/arenaskl.node, DeferredBatchOp, and flushableBatchEntry.
	maxMemTableSize = 4 << 30 // 4 GB
)

// TableCacheSize can be used to determine the table
// cache size for a single db, given the maximum open
// files which can be used by a table cache which is
// only used by a single db.
func TableCacheSize(maxOpenFiles int) int {
	tableCacheSize := maxOpenFiles - numNonTableCacheFiles
	if tableCacheSize < minTableCacheSize {
		tableCacheSize = minTableCacheSize
	}
	return tableCacheSize
}

// Open opens a DB whose files live in the given directory.
func Open(dirname string, opts *Options) (db *DB, _ error) {
	// Make a copy of the options so that we don't mutate the passed in options.
	opts = opts.Clone()
	opts = opts.EnsureDefaults()
	if err := opts.Validate(); err != nil {
		return nil, err
	}

	if opts.Cache == nil {
		opts.Cache = cache.New(cacheDefaultSize)
	} else {
		opts.Cache.Ref()
	}

	objProvider := objstorage.New(objstorage.Settings{
		Logger:        opts.Logger,
		FS:            opts.FS,
		FSDirName:     dirname,
		FSCleaner:     opts.Cleaner,
		NoSyncOnClose: opts.NoSyncOnClose,
		BytesPerSync:  opts.BytesPerSync,
	})

	d := &DB{
		cacheID:             opts.Cache.NewID(),
		dirname:             dirname,
		walDirname:          opts.WALDir,
		opts:                opts,
		cmp:                 opts.Comparer.Compare,
		equal:               opts.equal(),
		merge:               opts.Merger.Merge,
		split:               opts.Comparer.Split,
		abbreviatedKey:      opts.Comparer.AbbreviatedKey,
<<<<<<< HEAD
		largeBatchThreshold: (opts.MemTableSize - int(memTableEmptySize)) / 2,
		objProvider:         objProvider,
=======
		largeBatchThreshold: (int(opts.MemTableSize) - int(memTableEmptySize)) / 2,
>>>>>>> 53b12e5a
		logRecycler:         logRecycler{limit: opts.MemTableStopWritesThreshold + 1},
		closed:              new(atomic.Value),
		closedCh:            make(chan struct{}),
	}
	d.mu.versions = &versionSet{}
	d.atomic.diskAvailBytes = math.MaxUint64
	d.mu.versions.diskAvailBytes = d.getDiskAvailableBytesCached

	defer func() {
		// If an error or panic occurs during open, attempt to release the manually
		// allocated memory resources. Note that rather than look for an error, we
		// look for the return of a nil DB pointer.
		if r := recover(); db == nil {
			// Release our references to the Cache. Note that both the DB, and
			// tableCache have a reference. When we release the reference to
			// the tableCache, and if there are no other references to
			// the tableCache, then the tableCache will also release its
			// reference to the cache.
			opts.Cache.Unref()

			if d.tableCache != nil {
				_ = d.tableCache.close()
			}

			for _, mem := range d.mu.mem.queue {
				switch t := mem.flushable.(type) {
				case *memTable:
					manual.Free(t.arenaBuf)
					t.arenaBuf = nil
				}
			}
			if r != nil {
				panic(r)
			}
		}
	}()

	tableCacheSize := TableCacheSize(opts.MaxOpenFiles)
	d.tableCache = newTableCacheContainer(opts.TableCache, d.cacheID, objProvider, d.opts, tableCacheSize)
	d.newIters = d.tableCache.newIters
	d.tableNewRangeKeyIter = d.tableCache.newRangeKeyIter

	d.commit = newCommitPipeline(commitEnv{
		logSeqNum:     &d.mu.versions.atomic.logSeqNum,
		visibleSeqNum: &d.mu.versions.atomic.visibleSeqNum,
		apply:         d.commitApply,
		write:         d.commitWrite,
	})
	d.deletionLimiter = rate.NewLimiter(
		rate.Limit(d.opts.Experimental.MinDeletionRate),
		d.opts.Experimental.MinDeletionRate)
	d.mu.nextJobID = 1
	d.mu.mem.nextSize = int(opts.MemTableSize)
	if d.mu.mem.nextSize > initialMemTableSize {
		d.mu.mem.nextSize = initialMemTableSize
	}
	d.mu.mem.cond.L = &d.mu.Mutex
	d.mu.cleaner.cond.L = &d.mu.Mutex
	d.mu.compact.cond.L = &d.mu.Mutex
	d.mu.compact.inProgress = make(map[*compaction]struct{})
	d.mu.compact.noOngoingFlushStartTime = time.Now()
	d.mu.snapshots.init()
	// logSeqNum is the next sequence number that will be assigned. Start
	// assigning sequence numbers from 1 to match rocksdb.
	d.mu.versions.atomic.logSeqNum = 1

	d.timeNow = time.Now

	d.mu.Lock()
	defer d.mu.Unlock()

	if !d.opts.ReadOnly {
		err := opts.FS.MkdirAll(dirname, 0755)
		if err != nil {
			return nil, err
		}
	}

	// Ensure we close resources if we error out early. If the database is
	// successfully opened, the named return value `db` will be set to `d`.
	defer func() {
		if db != nil {
			// The database was successfully opened.
			return
		}
		if d.dataDir != nil {
			d.dataDir.Close()
		}
		if d.walDirname != d.dirname && d.walDir != nil {
			d.walDir.Close()
		}
		if d.mu.formatVers.marker != nil {
			d.mu.formatVers.marker.Close()
		}
	}()

	// Open the database and WAL directories first in order to check for their
	// existence.
	var err error
	d.dataDir, err = opts.FS.OpenDir(dirname)
	if err != nil {
		return nil, err
	}
	if d.walDirname == "" {
		d.walDirname = d.dirname
	}
	if d.walDirname == d.dirname {
		d.walDir = d.dataDir
	} else {
		if !d.opts.ReadOnly {
			err := opts.FS.MkdirAll(d.walDirname, 0755)
			if err != nil {
				return nil, err
			}
		}
		d.walDir, err = opts.FS.OpenDir(d.walDirname)
		if err != nil {
			return nil, err
		}
	}

	// Lock the database directory.
	fileLock, err := opts.FS.Lock(base.MakeFilepath(opts.FS, dirname, fileTypeLock, 0))
	if err != nil {
		d.dataDir.Close()
		if d.dataDir != d.walDir {
			d.walDir.Close()
		}
		return nil, err
	}
	defer func() {
		if fileLock != nil {
			fileLock.Close()
		}
	}()

	// Establish the format major version.
	d.mu.formatVers.vers, d.mu.formatVers.marker, err = lookupFormatMajorVersion(opts.FS, dirname)
	if err != nil {
		return nil, err
	}
	if !d.opts.ReadOnly {
		if err := d.mu.formatVers.marker.RemoveObsolete(); err != nil {
			return nil, err
		}
	}

	jobID := d.mu.nextJobID
	d.mu.nextJobID++

	// Find the currently active manifest, if there is one.
	manifestMarker, manifestFileNum, exists, err := findCurrentManifest(d.mu.formatVers.vers, opts.FS, dirname)
	defer func() {
		// Ensure we close the manifest marker if we error out for any reason.
		// If the database is successfully opened, the *versionSet will take
		// ownership over the manifest marker, ensuring it's closed when the DB
		// is closed.
		if db == nil {
			manifestMarker.Close()
		}
	}()
	if err != nil {
		return nil, errors.Wrapf(err, "pebble: database %q", dirname)
	}

	setCurrent := setCurrentFunc(d.mu.formatVers.vers, manifestMarker, opts.FS, dirname, d.dataDir)

	if !exists {
		// DB does not exist.
		if d.opts.ErrorIfNotExists || d.opts.ReadOnly {
			return nil, errors.Errorf("pebble: database %q does not exist", dirname)
		}

		// Create the DB.
		if err := d.mu.versions.create(jobID, dirname, opts, manifestMarker, setCurrent, &d.mu.Mutex); err != nil {
			return nil, err
		}
	} else {
		if opts.ErrorIfExists {
			return nil, errors.Errorf("pebble: database %q already exists", dirname)
		}
		// Load the version set.
		if err := d.mu.versions.load(dirname, opts, manifestFileNum, manifestMarker, setCurrent, &d.mu.Mutex); err != nil {
			return nil, err
		}
		if err := d.mu.versions.currentVersion().CheckConsistency(dirname, opts.FS); err != nil {
			return nil, err
		}
	}

	// Atomic markers like the one used for the MANIFEST may leave
	// behind obsolete files if there's a crash mid-update. Clean these
	// up if we're not in read-only mode.
	if !d.opts.ReadOnly {
		if err := manifestMarker.RemoveObsolete(); err != nil {
			return nil, err
		}
	}

	// In read-only mode, we replay directly into the mutable memtable but never
	// flush it. We need to delay creation of the memtable until we know the
	// sequence number of the first batch that will be inserted.
	if !d.opts.ReadOnly {
		var entry *flushableEntry
		d.mu.mem.mutable, entry = d.newMemTable(0 /* logNum */, d.mu.versions.atomic.logSeqNum)
		d.mu.mem.queue = append(d.mu.mem.queue, entry)
	}

	ls, err := opts.FS.List(d.walDirname)
	if err != nil {
		return nil, err
	}
	if d.dirname != d.walDirname {
		ls2, err := opts.FS.List(d.dirname)
		if err != nil {
			return nil, err
		}
		ls = append(ls, ls2...)
	}

	// Replay any newer log files than the ones named in the manifest.
	type fileNumAndName struct {
		num  FileNum
		name string
	}
	var logFiles []fileNumAndName
	var previousOptionsFileNum FileNum
	var previousOptionsFilename string
	for _, filename := range ls {
		ft, fn, ok := base.ParseFilename(opts.FS, filename)
		if !ok {
			continue
		}

		// Don't reuse any obsolete file numbers to avoid modifying an
		// ingested sstable's original external file.
		if d.mu.versions.nextFileNum <= fn {
			d.mu.versions.nextFileNum = fn + 1
		}

		switch ft {
		case fileTypeLog:
			if fn >= d.mu.versions.minUnflushedLogNum {
				logFiles = append(logFiles, fileNumAndName{fn, filename})
			}
			if d.logRecycler.minRecycleLogNum <= fn {
				d.logRecycler.minRecycleLogNum = fn + 1
			}
		case fileTypeOptions:
			if previousOptionsFileNum < fn {
				previousOptionsFileNum = fn
				previousOptionsFilename = filename
			}
		case fileTypeTemp, fileTypeOldTemp:
			if !d.opts.ReadOnly {
				// Some codepaths write to a temporary file and then
				// rename it to its final location when complete.  A
				// temp file is leftover if a process exits before the
				// rename.  Remove it.
				err := opts.FS.Remove(opts.FS.PathJoin(dirname, filename))
				if err != nil {
					return nil, err
				}
			}
		}
	}

	// Validate the most-recent OPTIONS file, if there is one.
	var strictWALTail bool
	if previousOptionsFilename != "" {
		path := opts.FS.PathJoin(dirname, previousOptionsFilename)
		strictWALTail, err = checkOptions(opts, path)
		if err != nil {
			return nil, err
		}
	}

	sort.Slice(logFiles, func(i, j int) bool {
		return logFiles[i].num < logFiles[j].num
	})

	var ve versionEdit
	var toFlush flushableList
	for i, lf := range logFiles {
		lastWAL := i == len(logFiles)-1
		flush, maxSeqNum, err := d.replayWAL(jobID, &ve, opts.FS,
			opts.FS.PathJoin(d.walDirname, lf.name), lf.num, strictWALTail && !lastWAL)
		if err != nil {
			return nil, err
		}
		toFlush = append(toFlush, flush...)
		d.mu.versions.markFileNumUsed(lf.num)
		if d.mu.versions.atomic.logSeqNum < maxSeqNum {
			d.mu.versions.atomic.logSeqNum = maxSeqNum
		}
	}
	d.mu.versions.atomic.visibleSeqNum = d.mu.versions.atomic.logSeqNum

	if !d.opts.ReadOnly {
		// Create an empty .log file.
		newLogNum := d.mu.versions.getNextFileNum()

		// This logic is slightly different than RocksDB's. Specifically, RocksDB
		// sets MinUnflushedLogNum to max-recovered-log-num + 1. We set it to the
		// newLogNum. There should be no difference in using either value.
		ve.MinUnflushedLogNum = newLogNum

		// Create the manifest with the updated MinUnflushedLogNum before
		// creating the new log file. If we created the log file first, a
		// crash before the manifest is synced could leave two WALs with
		// unclean tails.
		d.mu.versions.logLock()
		if err := d.mu.versions.logAndApply(jobID, &ve, newFileMetrics(ve.NewFiles), false /* forceRotation */, func() []compactionInfo {
			return nil
		}); err != nil {
			return nil, err
		}

		for _, entry := range toFlush {
			entry.readerUnrefLocked(true)
		}

		newLogName := base.MakeFilepath(opts.FS, d.walDirname, fileTypeLog, newLogNum)
		d.mu.log.queue = append(d.mu.log.queue, fileInfo{fileNum: newLogNum, fileSize: 0})
		logFile, err := opts.FS.Create(newLogName)
		if err != nil {
			return nil, err
		}
		if err := d.walDir.Sync(); err != nil {
			return nil, err
		}
		d.opts.EventListener.WALCreated(WALCreateInfo{
			JobID:   jobID,
			Path:    newLogName,
			FileNum: newLogNum,
		})
		// This isn't strictly necessary as we don't use the log number for
		// memtables being flushed, only for the next unflushed memtable.
		d.mu.mem.queue[len(d.mu.mem.queue)-1].logNum = newLogNum

		logFile = vfs.NewSyncingFile(logFile, vfs.SyncingFileOptions{
			NoSyncOnClose:   d.opts.NoSyncOnClose,
			BytesPerSync:    d.opts.WALBytesPerSync,
			PreallocateSize: d.walPreallocateSize(),
		})
		d.mu.log.metrics.fsyncLatency = prometheus.NewHistogram(prometheus.HistogramOpts{
			Buckets: FsyncLatencyBuckets,
		})

		logWriterConfig := record.LogWriterConfig{
			WALMinSyncInterval: d.opts.WALMinSyncInterval,
			WALFsyncLatency:    d.mu.log.metrics.fsyncLatency,
			QueueSemChan:       d.commit.logSyncQSem,
		}
		d.mu.log.LogWriter = record.NewLogWriter(logFile, newLogNum, logWriterConfig)
		d.mu.versions.metrics.WAL.Files++
	}
	d.updateReadStateLocked(d.opts.DebugCheck)

	// If the Options specify a format major version higher than the
	// loaded database's, upgrade it. If this is a new database, this
	// code path also performs an initial upgrade from the starting
	// implicit MostCompatible version.
	//
	// We ratchet the version this far into Open so that migrations have a read
	// state available.
	if !d.opts.ReadOnly && opts.FormatMajorVersion > d.mu.formatVers.vers {
		if err := d.ratchetFormatMajorVersionLocked(opts.FormatMajorVersion); err != nil {
			return nil, err
		}
	}

	if !d.opts.ReadOnly {
		// Write the current options to disk.
		d.optionsFileNum = d.mu.versions.getNextFileNum()
		tmpPath := base.MakeFilepath(opts.FS, dirname, fileTypeTemp, d.optionsFileNum)
		optionsPath := base.MakeFilepath(opts.FS, dirname, fileTypeOptions, d.optionsFileNum)

		// Write them to a temporary file first, in case we crash before
		// we're done. A corrupt options file prevents opening the
		// database.
		optionsFile, err := opts.FS.Create(tmpPath)
		if err != nil {
			return nil, err
		}
		serializedOpts := []byte(opts.String())
		if _, err := optionsFile.Write(serializedOpts); err != nil {
			return nil, errors.CombineErrors(err, optionsFile.Close())
		}
		d.optionsFileSize = uint64(len(serializedOpts))
		if err := optionsFile.Sync(); err != nil {
			return nil, errors.CombineErrors(err, optionsFile.Close())
		}
		if err := optionsFile.Close(); err != nil {
			return nil, err
		}
		// Atomically rename to the OPTIONS-XXXXXX path. This rename is
		// guaranteed to be atomic because the destination path does not
		// exist.
		if err := opts.FS.Rename(tmpPath, optionsPath); err != nil {
			return nil, err
		}
		if err := d.dataDir.Sync(); err != nil {
			return nil, err
		}
	}

	if !d.opts.ReadOnly {
		d.scanObsoleteFiles(ls)
		d.deleteObsoleteFiles(jobID, true /* waitForOngoing */)
	} else {
		// All the log files are obsolete.
		d.mu.versions.metrics.WAL.Files = int64(len(logFiles))
	}
	d.mu.tableStats.cond.L = &d.mu.Mutex
	d.mu.tableValidation.cond.L = &d.mu.Mutex
	if !d.opts.ReadOnly && !d.opts.private.disableTableStats {
		d.maybeCollectTableStatsLocked()
	}
	d.calculateDiskAvailableBytes()

	d.maybeScheduleFlush()
	d.maybeScheduleCompaction()

	// Note: this is a no-op if invariants are disabled or race is enabled.
	//
	// Setting a finalizer on *DB causes *DB to never be reclaimed and the
	// finalizer to never be run. The problem is due to this limitation of
	// finalizers mention in the SetFinalizer docs:
	//
	//   If a cyclic structure includes a block with a finalizer, that cycle is
	//   not guaranteed to be garbage collected and the finalizer is not
	//   guaranteed to run, because there is no ordering that respects the
	//   dependencies.
	//
	// DB has cycles with several of its internal structures: readState,
	// newIters, tableCache, versions, etc. Each of this individually cause a
	// cycle and prevent the finalizer from being run. But we can workaround this
	// finializer limitation by setting a finalizer on another object that is
	// tied to the lifetime of DB: the DB.closed atomic.Value.
	dPtr := fmt.Sprintf("%p", d)
	invariants.SetFinalizer(d.closed, func(obj interface{}) {
		v := obj.(*atomic.Value)
		if err := v.Load(); err == nil {
			fmt.Fprintf(os.Stderr, "%s: unreferenced DB not closed\n", dPtr)
			os.Exit(1)
		}
	})

	d.fileLock, fileLock = fileLock, nil
	return d, nil
}

// GetVersion returns the engine version string from the latest options
// file present in dir. Used to check what Pebble or RocksDB version was last
// used to write to the database stored in this directory. An empty string is
// returned if no valid OPTIONS file with a version key was found.
func GetVersion(dir string, fs vfs.FS) (string, error) {
	ls, err := fs.List(dir)
	if err != nil {
		return "", err
	}
	var version string
	lastOptionsSeen := FileNum(0)
	for _, filename := range ls {
		ft, fn, ok := base.ParseFilename(fs, filename)
		if !ok {
			continue
		}
		switch ft {
		case fileTypeOptions:
			// If this file has a higher number than the last options file
			// processed, reset version. This is because rocksdb often
			// writes multiple options files without deleting previous ones.
			// Otherwise, skip parsing this options file.
			if fn > lastOptionsSeen {
				version = ""
				lastOptionsSeen = fn
			} else {
				continue
			}
			f, err := fs.Open(fs.PathJoin(dir, filename))
			if err != nil {
				return "", err
			}
			data, err := io.ReadAll(f)
			f.Close()

			if err != nil {
				return "", err
			}
			err = parseOptions(string(data), func(section, key, value string) error {
				switch {
				case section == "Version":
					switch key {
					case "pebble_version":
						version = value
					case "rocksdb_version":
						version = fmt.Sprintf("rocksdb v%s", value)
					}
				}
				return nil
			})
			if err != nil {
				return "", err
			}
		}
	}
	return version, nil
}

// replayWAL replays the edits in the specified log file. If the DB is in
// read only mode, then the WALs are replayed into memtables and not flushed. If
// the DB is not in read only mode, then the contents of the WAL are guaranteed
// to be flushed.
//
// The toFlush return value is a list of flushables associated with the WAL
// being replayed which will be flushed. Once the version edit has been applied
// to the manifest, it is up to the caller of replayWAL to unreference the
// toFlush flushables returned by replayWAL.
//
// d.mu must be held when calling this, but the mutex may be dropped and
// re-acquired during the course of this method.
func (d *DB) replayWAL(
	jobID int, ve *versionEdit, fs vfs.FS, filename string, logNum FileNum, strictWALTail bool,
) (toFlush flushableList, maxSeqNum uint64, err error) {
	file, err := fs.Open(filename)
	if err != nil {
		return nil, 0, err
	}
	defer file.Close()
	var (
		b               Batch
		buf             bytes.Buffer
		mem             *memTable
		entry           *flushableEntry
		rr              = record.NewReader(file, logNum)
		offset          int64 // byte offset in rr
		lastFlushOffset int64
	)

	if d.opts.ReadOnly {
		// In read-only mode, we replay directly into the mutable memtable which will
		// never be flushed.
		mem = d.mu.mem.mutable
		if mem != nil {
			entry = d.mu.mem.queue[len(d.mu.mem.queue)-1]
		}
	}

	// Flushes the current memtable, if not nil.
	flushMem := func() {
		if mem == nil {
			return
		}
		var logSize uint64
		if offset >= lastFlushOffset {
			logSize = uint64(offset - lastFlushOffset)
		}
		// Else, this was the initial memtable in the read-only case which must have
		// been empty, but we need to flush it since we don't want to add to it later.
		lastFlushOffset = offset
		entry.logSize = logSize
		if !d.opts.ReadOnly {
			toFlush = append(toFlush, entry)
		}
		mem, entry = nil, nil
	}
	// Creates a new memtable if there is no current memtable.
	ensureMem := func(seqNum uint64) {
		if mem != nil {
			return
		}
		mem, entry = d.newMemTable(logNum, seqNum)
		if d.opts.ReadOnly {
			d.mu.mem.mutable = mem
			d.mu.mem.queue = append(d.mu.mem.queue, entry)
		}
	}

	// updateVE is used to update ve with information about new files created
	// during the flush of any flushable not of type ingestedFlushable. For the
	// flushable of type ingestedFlushable we use custom handling below.
	updateVE := func() error {
		// TODO(bananabrick): See if we can use the actual base level here,
		// instead of using 1.
		c := newFlush(d.opts, d.mu.versions.currentVersion(),
			1 /* base level */, toFlush)
		newVE, _, err := d.runCompaction(jobID, c)
		if err != nil {
			return err
		}
		ve.NewFiles = append(ve.NewFiles, newVE.NewFiles...)
		return nil
	}

	for {
		offset = rr.Offset()
		r, err := rr.Next()
		if err == nil {
			_, err = io.Copy(&buf, r)
		}
		if err != nil {
			// It is common to encounter a zeroed or invalid chunk due to WAL
			// preallocation and WAL recycling. We need to distinguish these
			// errors from EOF in order to recognize that the record was
			// truncated and to avoid replaying subsequent WALs, but want
			// to otherwise treat them like EOF.
			if err == io.EOF {
				break
			} else if record.IsInvalidRecord(err) && !strictWALTail {
				break
			}
			return nil, 0, errors.Wrap(err, "pebble: error when replaying WAL")
		}

		if buf.Len() < batchHeaderLen {
			return nil, 0, base.CorruptionErrorf("pebble: corrupt log file %q (num %s)",
				filename, errors.Safe(logNum))
		}

		// Specify Batch.db so that Batch.SetRepr will compute Batch.memTableSize
		// which is used below.
		b = Batch{db: d}
		b.SetRepr(buf.Bytes())
		seqNum := b.SeqNum()
		maxSeqNum = seqNum + uint64(b.Count())

		{
			br := b.Reader()
			if kind, encodedFileNum, _, _ := br.Next(); kind == InternalKeyKindIngestSST {
				fileNums := make([]FileNum, 0, b.Count())
				addFileNum := func(encodedFileNum []byte) {
					fileNum, n := binary.Uvarint(encodedFileNum)
					if n <= 0 {
						panic("pebble: ingest sstable file num is invalid.")
					}
					fileNums = append(fileNums, base.FileNum(fileNum))
				}
				addFileNum(encodedFileNum)

				for i := 1; i < int(b.Count()); i++ {
					kind, encodedFileNum, _, ok := br.Next()
					if kind != InternalKeyKindIngestSST {
						panic("pebble: invalid batch key kind.")
					}
					if !ok {
						panic("pebble: invalid batch count.")
					}
					addFileNum(encodedFileNum)
				}

				if _, _, _, ok := br.Next(); ok {
					panic("pebble: invalid number of entries in batch.")
				}

				paths := make([]string, len(fileNums))
				for i, n := range fileNums {
					paths[i] = base.MakeFilepath(d.opts.FS, d.dirname, fileTypeTable, n)
				}

				var meta []*manifest.FileMetadata
				meta, _, err = ingestLoad(
					d.opts, d.mu.formatVers.vers, paths, d.cacheID, fileNums,
				)
				if err != nil {
					return nil, 0, err
				}

				if uint32(len(meta)) != b.Count() {
					panic("pebble: couldn't load all files in WAL entry.")
				}

				entry, err = d.newIngestedFlushableEntry(
					meta, seqNum, logNum,
				)
				if err != nil {
					return nil, 0, err
				}

				if d.opts.ReadOnly {
					d.mu.mem.queue = append(d.mu.mem.queue, entry)
					// We added the IngestSST flushable to the queue. But there
					// must be at least one WAL entry waiting to be replayed. We
					// have to ensure this newer WAL entry isn't replayed into
					// the current value of d.mu.mem.mutable because the current
					// mutable memtable exists before this flushable entry in
					// the memtable queue. To ensure this, we just need to unset
					// d.mu.mem.mutable. When a newer WAL is replayed, we will
					// set d.mu.mem.mutable to a newer value.
					d.mu.mem.mutable = nil
				} else {
					toFlush = append(toFlush, entry)
					// During WAL replay, the lsm only has L0, hence, the
					// baseLevel is 1. For the sake of simplicity, we place the
					// ingested files in L0 here, instead of finding their
					// target levels. This is a simplification for the sake of
					// simpler code. It is expected that WAL replay should be
					// rare, and that flushables of type ingestedFlushable
					// should also be rare. So, placing the ingested files in L0
					// is alright.
					//
					// TODO(bananabrick): Maybe refactor this function to allow
					// us to easily place ingested files in levels as low as
					// possible during WAL replay. It would require breaking up
					// the application of ve to the manifest into chunks and is
					// not pretty w/o a refactor to this function and how it's
					// used.
					c := newFlush(
						d.opts, d.mu.versions.currentVersion(),
						1, /* base level */
						[]*flushableEntry{entry},
					)
					for _, file := range c.flushing[0].flushable.(*ingestedFlushable).files {
						ve.NewFiles = append(ve.NewFiles, newFileEntry{Level: 0, Meta: file})
					}
				}
				return toFlush, maxSeqNum, nil
			}
		}

		if b.memTableSize >= uint64(d.largeBatchThreshold) {
			flushMem()
			// Make a copy of the data slice since it is currently owned by buf and will
			// be reused in the next iteration.
			b.data = append([]byte(nil), b.data...)
			b.flushable = newFlushableBatch(&b, d.opts.Comparer)
			entry := d.newFlushableEntry(b.flushable, logNum, b.SeqNum())
			// Disable memory accounting by adding a reader ref that will never be
			// removed.
			entry.readerRefs++
			if d.opts.ReadOnly {
				d.mu.mem.queue = append(d.mu.mem.queue, entry)
			} else {
				toFlush = append(toFlush, entry)
			}
		} else {
			ensureMem(seqNum)
			if err = mem.prepare(&b); err != nil && err != arenaskl.ErrArenaFull {
				return nil, 0, err
			}
			// We loop since DB.newMemTable() slowly grows the size of allocated memtables, so the
			// batch may not initially fit, but will eventually fit (since it is smaller than
			// largeBatchThreshold).
			for err == arenaskl.ErrArenaFull {
				flushMem()
				ensureMem(seqNum)
				err = mem.prepare(&b)
				if err != nil && err != arenaskl.ErrArenaFull {
					return nil, 0, err
				}
			}
			if err = mem.apply(&b, seqNum); err != nil {
				return nil, 0, err
			}
			mem.writerUnref()
		}
		buf.Reset()
	}
	flushMem()
	// mem is nil here.
	if !d.opts.ReadOnly {
		err = updateVE()
		if err != nil {
			return nil, 0, err
		}
	}
	return toFlush, maxSeqNum, err
}

func checkOptions(opts *Options, path string) (strictWALTail bool, err error) {
	f, err := opts.FS.Open(path)
	if err != nil {
		return false, err
	}
	defer f.Close()

	data, err := io.ReadAll(f)
	if err != nil {
		return false, err
	}
	return opts.checkOptions(string(data))
}

// DBDesc briefly describes high-level state about a database.
type DBDesc struct {
	// Exists is true if an existing database was found.
	Exists bool
	// FormatMajorVersion indicates the database's current format
	// version.
	FormatMajorVersion FormatMajorVersion
	// ManifestFilename is the filename of the current active manifest,
	// if the database exists.
	ManifestFilename string
}

// Peek looks for an existing database in dirname on the provided FS. It
// returns a brief description of the database. Peek is read-only and
// does not open the database.
func Peek(dirname string, fs vfs.FS) (*DBDesc, error) {
	vers, versMarker, err := lookupFormatMajorVersion(fs, dirname)
	if err != nil {
		return nil, err
	}
	// TODO(jackson): Immediately closing the marker is clunky. Add a
	// PeekMarker variant that avoids opening the directory.
	if err := versMarker.Close(); err != nil {
		return nil, err
	}

	// Find the currently active manifest, if there is one.
	manifestMarker, manifestFileNum, exists, err := findCurrentManifest(vers, fs, dirname)
	if err != nil {
		return nil, err
	}
	// TODO(jackson): Immediately closing the marker is clunky. Add a
	// PeekMarker variant that avoids opening the directory.
	if err := manifestMarker.Close(); err != nil {
		return nil, err
	}

	desc := &DBDesc{
		Exists:             exists,
		FormatMajorVersion: vers,
	}
	if exists {
		desc.ManifestFilename = base.MakeFilepath(fs, dirname, fileTypeManifest, manifestFileNum)
	}
	return desc, nil
}<|MERGE_RESOLUTION|>--- conflicted
+++ resolved
@@ -87,12 +87,8 @@
 		merge:               opts.Merger.Merge,
 		split:               opts.Comparer.Split,
 		abbreviatedKey:      opts.Comparer.AbbreviatedKey,
-<<<<<<< HEAD
-		largeBatchThreshold: (opts.MemTableSize - int(memTableEmptySize)) / 2,
+		largeBatchThreshold: (int(opts.MemTableSize) - int(memTableEmptySize)) / 2,
 		objProvider:         objProvider,
-=======
-		largeBatchThreshold: (int(opts.MemTableSize) - int(memTableEmptySize)) / 2,
->>>>>>> 53b12e5a
 		logRecycler:         logRecycler{limit: opts.MemTableStopWritesThreshold + 1},
 		closed:              new(atomic.Value),
 		closedCh:            make(chan struct{}),
